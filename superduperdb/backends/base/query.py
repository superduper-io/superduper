import dataclasses as dc
import enum
import typing as t
from abc import ABC, abstractmethod, abstractproperty
from typing import Any

from superduperdb import logging
from superduperdb.base.document import Document
from superduperdb.base.serializable import Serializable, Variable
from superduperdb.components.datatype import DataType

GREEN = '\033[92m'
BOLD = '\033[1m'
END = '\033[0m'


class _ReprMixin(ABC):
    @abstractmethod
    def repr_(self) -> str:
        pass

    def __repr__(self) -> str:
        return (
            f'<{self.__class__.__module__}.{self.__class__.__name__}'
            f'[\n    {GREEN + BOLD}{self.repr_()}{END}\n] object at {hex(id(self))}>'
        )


def _check_illegal_attribute(name):
    # Disable Query class objects from using access special methods
    # Otherwise it will conflict with some python built-in methods, like copy
    if name.startswith("__") and name.endswith("__"):
        raise AttributeError(f"Attempt to access illegal attribute '{name}'")


@dc.dataclass(repr=False)
<<<<<<< HEAD
class Models(Serializable):
    def predict_one(self, *args, **kwargs):
        pass

    def predict(self, *args, **kwargs):
        pass


@dc.dataclass(repr=False)
class PredictOne(Serializable, ABC):
=======
class model(Serializable):
    identifier: str

    def predict_one(self, *args, **kwargs):
        return PredictOne(model=self.identifier, args=args, kwargs=kwargs)

    def predict(self, *args, **kwargs):
        raise NotImplementedError


class Predict:
    ...


@dc.dataclass(repr=False)
class PredictOne(Predict, Serializable, ABC):
>>>>>>> 2eaf5364
    model: str
    args: t.Sequence = dc.field(default_factory=list)
    kwargs: t.Dict = dc.field(default_factory=dict)

    def execute(self, db):
<<<<<<< HEAD
        return db.models[self.model].predict_one(*self.args, **self.kwargs)

=======
        m = db.models[self.model]
        out = m.predict_one(*self.args, **self.kwargs)
        if isinstance(m.datatype, DataType):
            out = m.datatype(out)
        if isinstance(out, dict):
            out = Document(out)
        else:
            out = Document({'_base': out})
        return out
>>>>>>> 2eaf5364

@dc.dataclass(repr=False)
class Select(Serializable, ABC):
    """
    Base class for all select queries.
    """

    @abstractproperty
    def id_field(self):
        pass

    @property
    def query_components(self):
        return self.table_or_collection.query_components

    def model_update(
        self,
        db,
        ids: t.List[str],
        predict_id: str,
        outputs: t.Sequence[t.Any],
        **kwargs,
    ):
        """
        Update model outputs for a set of ids.

        :param db: The DB instance to use
        :param ids: The ids to update
        :param key: The key to update
        :param model: The model to update
        :param outputs: The outputs to update
        """
        return self.table_or_collection.model_update(
            db=db,
            ids=ids,
            predict_id=predict_id,
            outputs=outputs,
            **kwargs,
        )

    @abstractproperty
    def select_table(self):
        pass

    @abstractmethod
    def add_fold(self, fold: str) -> 'Select':
        pass

    @abstractmethod
    def select_using_ids(self, ids: t.Sequence[str]) -> 'Select':
        pass

    @abstractproperty
    def select_ids(self) -> 'Select':
        pass

    @abstractmethod
    def select_ids_of_missing_outputs(self, predict_id: str) -> 'Select':
        pass

    @abstractmethod
    def select_single_id(self, id: str) -> 'Select':
        pass

    @abstractmethod
    def execute(self, db, reference: bool = True):
        """
        Execute the query on the DB instance.
        """
        pass


@dc.dataclass(repr=False)
class Delete(Serializable, ABC):
    """
    Base class for all deletion queries

    :param table_or_collection: The table or collection that this query is linked to
    """

    table_or_collection: 'TableOrCollection'
    args: t.Sequence = dc.field(default_factory=list)
    kwargs: t.Dict = dc.field(default_factory=dict)

    @abstractmethod
    def execute(self, db):
        pass


@dc.dataclass(repr=False)
class Update(Serializable, ABC):
    """
    Base class for all update queries

    :param table_or_collection: The table or collection that this query is linked to
    """

    table_or_collection: 'TableOrCollection'

    @abstractmethod
    def select_table(self):
        pass

    @abstractmethod
    def execute(self, db):
        pass


@dc.dataclass(repr=False)
class Write(Serializable, ABC):
    """
    Base class for all bulk write queries

    :param table_or_collection: The table or collection that this query is linked to
    """

    table_or_collection: 'TableOrCollection'

    @abstractmethod
    def select_table(self):
        pass

    @abstractmethod
    def execute(self, db):
        pass


@dc.dataclass(repr=False)
class CompoundSelect(_ReprMixin, Select, ABC):
    """
    A query with multiple parts.

    like ----> select ----> like

    :param table_or_collection: The table or collection that this query is linked to
    :param pre_like: The pre_like part of the query (e.g. ``table.like(...)...``)
    :param post_like: The post_like part of the query
                      (e.g. ``table.filter(...)....like(...)``)
    :param query_linker: The query linker that is responsible for linking the
                         query chain. E.g. ``table.filter(...).select(...)``.
    :param i: The index of the query in the query chain
    """

    table_or_collection: 'TableOrCollection'
    pre_like: t.Optional['Like'] = None
    post_like: t.Optional['Like'] = None
    query_linker: t.Optional['QueryLinker'] = None

    @abstractproperty
    def output_fields(self):
        pass

    @property
    def id_field(self):
        return self.primary_id

    @property
    def primary_id(self):
        return self.table_or_collection.primary_id

    def add_fold(self, fold: str):
        assert self.pre_like is None
        assert self.post_like is None
        assert self.query_linker is not None
        return self._query_from_parts(
            table_or_collection=self.table_or_collection,
            query_linker=self.query_linker.add_fold(fold),
        )

    @property
    def select_ids(self):
        """
        Query which selects the same documents/ rows but only ids.
        """

        assert self.pre_like is None
        assert self.post_like is None

        return self._query_from_parts(
            table_or_collection=self.table_or_collection,
            query_linker=self.query_linker.select_ids,
        )

    def select_ids_of_missing_outputs(self, predict_id: str):
        """
        Query which selects ids where outputs are missing.
        """

        assert self.pre_like is None
        assert self.post_like is None
        assert self.query_linker is not None

        return self._query_from_parts(
            table_or_collection=self.table_or_collection,
            query_linker=self.query_linker._select_ids_of_missing_outputs(
                predict_id=predict_id
            ),
        )

    def select_single_id(self, id: str):
        """
        Query which selects a single id.

        :param id: The id to select.
        """
        assert self.pre_like is None
        assert self.post_like is None
        assert self.query_linker is not None

        return self._query_from_parts(
            table_or_collection=self.table_or_collection,
            query_linker=self.query_linker.select_single_id(id),
        )

    def select_using_ids(self, ids):
        """
        Subset a query to only these ids.

        :param ids: The ids to subset to.
        """

        assert self.pre_like is None
        assert self.post_like is None

        return self._query_from_parts(
            table_or_collection=self.table_or_collection,
            query_linker=self.query_linker.select_using_ids(ids),
        )

    def repr_(self):
        """
        String representation of the query.
        """

        components = []
        components.append(str(self.table_or_collection.identifier))
        if self.pre_like:
            components.append(str(self.pre_like))
        if self.query_linker:
            components.extend(self.query_linker.repr_().split('.')[1:])
        if self.post_like:
            components.append(str(self.post_like))
        return '.'.join(components)

    @classmethod
    def _query_from_parts(
        cls,
        table_or_collection,
        pre_like=None,
        post_like=None,
        query_linker=None,
    ):
        return cls(
            table_or_collection=table_or_collection,
            pre_like=pre_like,
            post_like=post_like,
            query_linker=query_linker,
        )

    def _get_query_component(
        self,
        name: str,
        type: str,
        args: t.Optional[t.Sequence] = None,
        kwargs: t.Optional[t.Dict] = None,
    ):
        query_component_cls = self.table_or_collection.query_components.get(
            name, QueryComponent
        )
        return query_component_cls(name, type=type, args=args, kwargs=kwargs)

    @abstractmethod
    def _get_query_linker(cls, table_or_collection, members) -> 'QueryLinker':
        pass

    def __getattr__(self, name):
        _check_illegal_attribute(name)
        assert self.post_like is None
        if self.query_linker is not None:
            query_linker = getattr(self.query_linker, name)
        else:
            query_linker = self._get_query_linker(
                self.table_or_collection,
                members=[self._get_query_component(name, type=QueryType.ATTR)],
            )
        return self._query_from_parts(
            table_or_collection=self.table_or_collection,
            pre_like=self.pre_like,
            query_linker=query_linker,
        )

    def __call__(self, *args: Any, **kwargs: Any) -> Any:
        assert self.post_like is None
        assert self.query_linker is not None
        return self._query_from_parts(
            table_or_collection=self.table_or_collection,
            pre_like=self.pre_like,
            query_linker=self.query_linker(*args, **kwargs),
        )

    @abstractmethod
    def execute(self, db, load_hybrid: bool = True):
        """
        Execute the compound query on the DB instance.

        :param db: The DB instance to use
        """

    def like(self, r: Document, vector_index: str, n: int = 10):
        assert self.query_linker is not None
        assert self.pre_like is None
        return self._query_from_parts(
            table_or_collection=self.table_or_collection,
            pre_like=None,
            query_linker=self.query_linker,
            post_like=Like(r=r, n=n, vector_index=vector_index),
        )


@dc.dataclass(repr=False)
class Insert(_ReprMixin, Serializable, ABC):
    """
    Base class for all insert queries.

    :param table_or_collection: The table or collection that this query is linked to
    :param documents: The documents to insert
    :param refresh: Whether to refresh the task-graph after inserting
    :param verbose: Whether to print the progress of the insert
    :param kwargs: Any additional keyword arguments to pass to the insert method
    :param encoders: The encoders to use to encode the documents
    """

    table_or_collection: 'TableOrCollection'
    documents: t.Sequence['Document'] = dc.field(default_factory=list)
    verbose: bool = True
    kwargs: t.Dict = dc.field(default_factory=dict)

    def repr_(self):
        documents_str = (
            str(self.documents)[:25] + '...'
            if len(self.documents) > 25
            else str(self.documents)
        )
        return f'{self.table_or_collection.identifier}.insert_many({documents_str})'

    @abstractmethod
    def select_table(self):
        pass

    @abstractmethod
    def execute(self, parent: t.Any):
        """
        Insert the data.

        :param parent: The parent instance to use for insertion
        """
        pass

    def to_select(self, ids=None):
        if ids is None:
            ids = [r['_id'] for r in self.documents]
        return self.table.find({'_id': ids})


class QueryType(str, enum.Enum):
    """
    The type of a query. Either `query` or `attr`.
    """

    QUERY = 'query'
    ATTR = 'attr'


@dc.dataclass(repr=False)
class QueryComponent(Serializable):
    """
    This is a representation of a single query object in ibis query chain.
    This is used to build a query chain that can be executed on a database.
    Query will be executed in the order they are added to the chain.

    If we have a query chain like this:
        query = t.select(['id', 'name']).limit(10)
    here we have 2 query objects, `select` and `limit`.

    `select` will be wrapped with this class and added to the chain.

    :param name: The name of the query
    :param type: The type of the query, either `query` or `attr`
    :param args: The arguments to pass to the query
    :param kwargs: The keyword arguments to pass to the query
    """

    name: str
    type: str = QueryType.ATTR
    args: t.Sequence = dc.field(default_factory=list)
    kwargs: t.Dict = dc.field(default_factory=dict)

    def repr_(self) -> str:
        if self.type == QueryType.ATTR:
            return self.name

        def to_str(x):
            if isinstance(x, str):
                return f"'{x}'"
            elif isinstance(x, list):
                return f'[{", ".join([to_str(a) for a in x])}]'
            elif isinstance(x, dict):
                return str({k: to_str(v) for k, v in x.items()})
            elif isinstance(x, _ReprMixin):
                return x.repr_()
            else:
                return str(x)

        args_as_strs = [to_str(a) for a in self.args]
        args_as_strs += [f'{k}={to_str(v)}' for k, v in self.kwargs.items()]
        joined = ', '.join(args_as_strs)
        return f'{self.name}({joined})'

    def __call__(self, *args: Any, **kwargs: Any) -> Any:
        try:
            assert (
                self.type == QueryType.ATTR
            ), '__call__ method must be called on an attribute query'
        except AssertionError as e:
            logging.warn('QUERY_COMPONENT: ' + self.name)
            raise e
        return type(self)(
            name=self.name,
            type=QueryType.QUERY,
            args=args,
            kwargs=kwargs,
        )

    def execute(self, parent: t.Any):
        if self.type == QueryType.ATTR:
            return getattr(parent, self.name)
        assert self.type == QueryType.QUERY
        parent = getattr(parent, self.name)(*self.args, **self.kwargs)
        return parent


@dc.dataclass(repr=False)
class QueryLinker(_ReprMixin, Serializable, ABC):
    """
    This class is responsible for linking together a query using
    `getattr` and `__call__`.

    This allows ``superduperdb`` to serialize queries from a range of APIs.
    Intuitively this allows us to do something like this:

    >>> collection.find({}).limit(10).sort('name')
    -->
    [
        ('<NAME>', <ARGS>, <KWARGS>),
        ('find', {}, None),
        ('limit', 10, None),
        ('sort', 'name', None),
    ]

    table.filter(t.select('id') == '1')

    :param table_or_collection: The table or collection that this query is linked to.
    :param members: The members of the query chain.
    """

    table_or_collection: 'TableOrCollection'
    members: t.List = dc.field(default_factory=list)

    @property
    def query_components(self):
        return self.table_or_collection.query_components

    def repr_(self) -> str:
        return (
            f'{self.table_or_collection.identifier}'
            + '.'
            + '.'.join([m.repr_() for m in self.members])
        )

    def _get_query_component(self, k):
        if k in self.query_components:
            return self.query_components[k](name=k, type=QueryType.ATTR)
        return QueryComponent(name=k, type=QueryType.ATTR)

    @classmethod
    def _get_query_linker(cls, table_or_collection, members):
        return cls(
            table_or_collection=table_or_collection,
            members=members,
        )

    def __getattr__(self, k):
        _check_illegal_attribute(k)
        return self._get_query_linker(
            self.table_or_collection,
            members=[*self.members, self._get_query_component(k)],
        )

    @property
    @abstractmethod
    def select_ids(self):
        pass

    @abstractmethod
    def select_single_id(self, id):
        pass

    @abstractmethod
    def select_using_ids(self, ids):
        pass

    def __call__(self, *args, **kwargs):
        members = [*self.members[:-1], self.members[-1](*args, **kwargs)]
        return type(self)(table_or_collection=self.table_or_collection, members=members)

    @abstractmethod
    def execute(self, db):
        pass


@dc.dataclass
class Like(Serializable):
    """
    Base class for all like (vector-search) queries.

    :param r: The item to be converted to a vector, to search with.
    :param vector_index: The vector index to use
    :param n: The number of results to return
    """

    r: t.Union[t.Dict, Document]
    vector_index: str
    n: int = 10

    def execute(self, db, ids: t.Optional[t.Sequence[str]] = None):
        return db.select_nearest(
            like=self.r,
            vector_index=self.vector_index,
            ids=ids,
            n=self.n,
        )


@dc.dataclass
class TableOrCollection(Serializable, ABC):
    """
    This is a representation of an SQL table in ibis.

    :param identifier: The name of the table
    """

    query_components: t.ClassVar[t.Dict] = {}
    type_id: t.ClassVar[str] = 'table_or_collection'
    identifier: t.Union[str, Variable]

    @abstractmethod
    def _get_query_linker(self, members) -> QueryLinker:
        pass

    def _get_query_component(self, name: str) -> QueryComponent:
        return self.query_components.get(name, QueryComponent)(
            name=name, type=QueryType.ATTR
        )

    @abstractmethod
    def model_update(
        self,
        db,
        ids: t.List[t.Any],
        predict_id: str,
        outputs: t.Sequence[t.Any],
        flatten: bool = False,
        **kwargs,
    ):
        pass

    @abstractmethod
    def insert(self, documents: t.Sequence[Document], **kwargs) -> Insert:
        pass

    @abstractmethod
    def _get_query(
        self,
        pre_like: t.Optional[Like] = None,
        query_linker: t.Optional[QueryLinker] = None,
        post_like: t.Optional[Like] = None,
    ) -> CompoundSelect:
        pass

    def __getattr__(self, k: str) -> 'CompoundSelect':
        # This method is responsible for dynamically creating a query chain,
        # which can be executed on a database. This is done by creating a
        # QueryLinker object, which is a representation of a query chain.
        # Under the hood, this is done by creating a QueryChain object, which
        # is a representation of a query chain.
        _check_illegal_attribute(k)
        query_linker = self._get_query_linker([self._get_query_component(k)])
        return self._get_query(query_linker=query_linker)

    def like(
        self,
        r: Document,
        vector_index: str,
        n: int = 10,
    ):
        """
        This method appends a query to the query chain where the query is repsonsible
        for performing a vector search on the parent query chain inputs.

        :param r: The vector to search for
        :param vector_index: The vector index to use
        :param n: The number of results to return
        """
        return self._get_query(
            pre_like=Like(
                r=r,
                n=n,
                vector_index=vector_index,
            ),
        )

    @abstractmethod
    def _insert(
        self,
        documents: t.Sequence[Document],
        *,
        refresh: bool = False,
        encoders: t.Sequence = (),
        verbose: bool = True,
        **kwargs,
    ):
        pass


@dc.dataclass
class RawQuery:
    query: t.Any

    @abstractmethod
    def execute(self, db):
        '''
        A raw query method which executes the query and returns the result
        '''<|MERGE_RESOLUTION|>--- conflicted
+++ resolved
@@ -34,18 +34,6 @@
 
 
 @dc.dataclass(repr=False)
-<<<<<<< HEAD
-class Models(Serializable):
-    def predict_one(self, *args, **kwargs):
-        pass
-
-    def predict(self, *args, **kwargs):
-        pass
-
-
-@dc.dataclass(repr=False)
-class PredictOne(Serializable, ABC):
-=======
 class model(Serializable):
     identifier: str
 
@@ -62,16 +50,11 @@
 
 @dc.dataclass(repr=False)
 class PredictOne(Predict, Serializable, ABC):
->>>>>>> 2eaf5364
     model: str
     args: t.Sequence = dc.field(default_factory=list)
     kwargs: t.Dict = dc.field(default_factory=dict)
 
     def execute(self, db):
-<<<<<<< HEAD
-        return db.models[self.model].predict_one(*self.args, **self.kwargs)
-
-=======
         m = db.models[self.model]
         out = m.predict_one(*self.args, **self.kwargs)
         if isinstance(m.datatype, DataType):
@@ -81,7 +64,6 @@
         else:
             out = Document({'_base': out})
         return out
->>>>>>> 2eaf5364
 
 @dc.dataclass(repr=False)
 class Select(Serializable, ABC):
