# Transformers

[Transformers](https://huggingface.co/docs/transformers/index) is a popular AI framework, and we have incorporated native support for Transformers to provide essential Large Language Model (LLM) capabilities.
`superduperdb` allows users to work with arbitrary `transformers` pipelines, with custom input/ output data-types.

## Supported `Model` types

### `TextClassification`

...

### `LLM`

You can quickly utilize LLM capabilities using the following Python function:

```python
from superduperdb.ext.transformers import LLM
llm = LLM(model_name_or_path="facebook/opt-350m")
llm.predict_one("What are we having for dinner?")
```

The model can be configured with the following parameters:

- bits: quantization bits, ranging from 4 to 8; the default is None.
- adapter_id: Add an adapter to the base model for inference.
- model_kwargs: a dictionary; all the model_kwargs will be passed to transformers.AutoModelForCausalLM.from_pretrained. You can provide parameters such as trust_remote_code=True.
- tokenizer_kwargs: a dictionary; all the tokenizer_kwargs will be passed to transformers.AutoTokenizer.from_pretrained.

## Training

### LLM fine-tuning

SuperduperDB currently offers convenient support for model fine-tuning.

We can quickly run a fine-tuning example using the qlora finetune Mistral-7B model.

**Install Dependencies**

```bash
pip install transformers torch datasets peft bitsandbytes
```

**Training Script**

```python
from superduperdb import superduper
from superduperdb.backends.mongodb import Collection
from superduperdb.base.document import Document
from superduperdb.ext.llm import LLM
from superduperdb.ext.llm.model import LLMTrainingConfiguration

from datasets import load_dataset

model = "mistralai/Mistral-7B-v0.1"
dataset_name = "timdettmers/openassistant-guanaco"

db = superduper("mongomock://test_llm")
dataset = load_dataset(dataset_name)
train_dataset = dataset["train"]
eval_dataset = dataset["test"]

train_documents = [
    Document({"text": example["text"], "_fold": "train"})
    for example in train_dataset
]
eval_documents = [
    Document({"text": example["text"], "_fold": "valid"})
    for example in eval_dataset
]

db.execute(Collection("datas").insert_many(train_documents))
db.execute(Collection("datas").insert_many(eval_documents))

trainer = LLMTrainer(
    select=Collection("datas").find(),
    identifier="llm-finetune-training-config",
    output_dir="output/llm-finetune",
    overwrite_output_dir=True,
    num_train_epochs=1,
    save_total_limit=5,
    logging_steps=10,
    evaluation_strategy="steps",
    fp16=True,
    eval_steps=100,
    save_steps=100,
    per_device_train_batch_size=1,
    per_device_eval_batch_size=1,
    gradient_accumulation_steps=4,
    max_length=512,
    use_lora=True,
)

llm = LLM(
    identifier="llm-finetune",
    bits=4,
    model_name_or_path=model,
    trainer=trainer,
)

db.apply(llm)

prompt = "### Human: Who are you? ### Assistant: "

# Automatically load lora model for prediction, default use the latest checkpoint
print(llm.predict(prompt, max_new_tokens=100, do_sample=True))
```

This script can be found in [`llm_finetune.py`](https://github.com/SuperDuperDB/superduperdb/blob/main/examples/llm_finetune.py).

**Running Training**
You can execute training by running `python examples/llm_finetune.py`.

If you have multiple GPUs, it will automatically use Ray for multi-GPU training.

> If you encounter `ImportError: cannot import name 'ExtensionArrayFormatter' from 'pandas.io.formats.format'` while using multiple GPUs, please downgrade the Pandas version with the following command:
> 
> ```shell
> pip install 'pandas<=2.1.4'
> ```

**Model Usage**
Apart from directly loading and using the model at the end of the script, you can also use your model in other programs provided that you are connected to a real database rather than a mock database.


```python
llm = db.load("model", "llm-finetune")
prompt = "### Human: Who are you? ### Assistant: "
<<<<<<< HEAD
print(llm.predict(prompt, max_new_tokens=100, do_sample=True))
=======
print(llm.predict_one(prompt, max_new_tokens=100, do_sample=True))
>>>>>>> 2eaf5364
```
### Supported Features

**Training Methods**:

- Full fine-tuning
- LoRA fine-tuning

**Parallel Training**:

Parallel training is supported using Ray, with data parallelism as the default strategy. You can also pass DeepSpeed parameters to configure parallelism through [DeepSpeed configuration](https://huggingface.co/docs/transformers/main_classes/deepspeed#zero).

- Multi-GPUs fine-tuning
- Multi-nodes fine-tuning

**Remote Training**:
You can perform remote training by providing a `ray_address`. Imagine you have a Ray cluster with GPUs, you can connect to it from your local machine for training.

### Training Configuration

The training process consists of the following steps:

1. Define a model.
2. Define training parameter configurations.
3. Execute training.

#### Define The Model

```python
llm = LLM(
    identifier="llm-finetune",
    bits=4,
    model_name_or_path=model,
)
```

LLM class model definition can be found in the above introduction.

#### Define Training Parameter Configuration

```python
training_configuration = LLMTrainingConfiguration(
    identifier="llm-finetune-training-config",
    output_dir="output/llm-finetune",
    ...
)
```

The configuration inherits from Huggingface `transformers.TrainingArguments`, which means theoretically you can use any parameters supported by it.

Additionally, some extra parameters are provided to support LLM fine-tuning scenarios.

<<<<<<< HEAD
```
use_lora (`bool`, *optional*, defaults to True):
    Whether to use LoRA training.
    
lora_r (`int`, *optional*, defaults to 8):
    Lora R dimension.

lora_alpha (`int`, *optional*, defaults to 16):
    Lora alpha.

lora_dropout (`float`, *optional*, defaults to 0.05):
    Lora dropout.

lora_target_modules (`List[str]`, *optional*, defaults to None):
    Lora target modules. If None, will be automatically inferred.

lora_bias (`str`, *optional*, defaults to "none"):
    Lora bias.

max_length (`int`, *optional*, defaults to 512):
    Maximum source sequence length during training.
    
log_to_db (`bool`, *optional*, defaults to True):
    Log training to db.
    If True, will log checkpoint to superduperdb,
        but need ray cluster can access to db.
    If can't access to db, please set it to False.
```

=======
>>>>>>> 2eaf5364
#### Execute Training

```python
llm.fit(
    X="text",
    select=Collection("datas").find(),
    configuration=training_configuration,
    db=db,
)
```

By default, training will execute directly. However, if multiple GPUs are detected, training will be managed and performed in parallel using Ray.

Additionally, you can manually configure Ray for training, either locally or on a remote Ray cluster.

<<<<<<< HEAD
Provide three Ray-related parameters for configuration:

##### on_ray (str)

Whether to perform training on Ray.

##### ray_address (str)

The address of the Ray cluster to connect to. If not provided, a Ray service will be started locally by default.

##### ray_configs (dict)

All ray_configs will be passed to [TorchTrainer](https://docs.ray.io/en/latest/train/api/doc/ray.train.torch.TorchTrainer.html).

Except for the following three fields, which are automatically built by SuperDuperDB:

- train_loop_per_worker
- train_loop_config
- datasets

For example, you can provide a configuration like this:


=======
Provide three `ray`-related parameters for configuration:

##### `on_ray`

Whether to perform training on Ray.

##### `ray_address`

The address of the Ray cluster to connect to. If not provided, a Ray service will be started locally by default.

##### `ray_configs`

All ray_configs will be passed to [ray's `TorchTrainer`](https://docs.ray.io/en/latest/train/api/doc/ray.train.torch.TorchTrainer.html).

Except for the following three fields, which are automatically built by SuperDuperDB:

- `train_loop_per_worker`
- `train_loop_config`
- `datasets`

For example, you can provide a configuration like this:

>>>>>>> 2eaf5364
```python
from ray.train import RunConfig, ScalingConfig

scaling_config = ScalingConfig(
    num_workers=4, # Number of GPUs you need
    use_gpu=True,
)

run_config = RunConfig(
    storage_path="s3://llm-test/llm-finetune",
    name="llm-finetune-test100",
)

ray_configs = {
    "scaling_config": scaling_config,
    "run_config": run_config,
}

<<<<<<< HEAD
llm.fit(
    X="text",
    select=Collection("datas").find(),
    configuration=base_config,
    db=db,
    on_ray=True,
    ray_address="ray://ray_cluster_ip:10001",
    ray_configs=ray_configs,
=======
trainer = LLMTrainer(
    ...,
    ray_configs=ray_configs,
    on_ray=True
)

db.apply(
    LLM(
        ...,
        trainer=trainer,
    )
>>>>>>> 2eaf5364
)
```

For information on how to configure Ray resources, please refer to the ray documentation, such as:
- [ScalingConfig](https://docs.ray.io/en/latest/train/api/doc/ray.train.ScalingConfig.html#ray.train.ScalingConfig)
- [RunConfig](https://docs.ray.io/en/latest/train/api/doc/ray.train.RunConfig.html#ray.train.RunConfig)<|MERGE_RESOLUTION|>--- conflicted
+++ resolved
@@ -125,11 +125,7 @@
 ```python
 llm = db.load("model", "llm-finetune")
 prompt = "### Human: Who are you? ### Assistant: "
-<<<<<<< HEAD
-print(llm.predict(prompt, max_new_tokens=100, do_sample=True))
-=======
 print(llm.predict_one(prompt, max_new_tokens=100, do_sample=True))
->>>>>>> 2eaf5364
 ```
 ### Supported Features
 
@@ -182,38 +178,6 @@
 
 Additionally, some extra parameters are provided to support LLM fine-tuning scenarios.
 
-<<<<<<< HEAD
-```
-use_lora (`bool`, *optional*, defaults to True):
-    Whether to use LoRA training.
-    
-lora_r (`int`, *optional*, defaults to 8):
-    Lora R dimension.
-
-lora_alpha (`int`, *optional*, defaults to 16):
-    Lora alpha.
-
-lora_dropout (`float`, *optional*, defaults to 0.05):
-    Lora dropout.
-
-lora_target_modules (`List[str]`, *optional*, defaults to None):
-    Lora target modules. If None, will be automatically inferred.
-
-lora_bias (`str`, *optional*, defaults to "none"):
-    Lora bias.
-
-max_length (`int`, *optional*, defaults to 512):
-    Maximum source sequence length during training.
-    
-log_to_db (`bool`, *optional*, defaults to True):
-    Log training to db.
-    If True, will log checkpoint to superduperdb,
-        but need ray cluster can access to db.
-    If can't access to db, please set it to False.
-```
-
-=======
->>>>>>> 2eaf5364
 #### Execute Training
 
 ```python
@@ -229,31 +193,6 @@
 
 Additionally, you can manually configure Ray for training, either locally or on a remote Ray cluster.
 
-<<<<<<< HEAD
-Provide three Ray-related parameters for configuration:
-
-##### on_ray (str)
-
-Whether to perform training on Ray.
-
-##### ray_address (str)
-
-The address of the Ray cluster to connect to. If not provided, a Ray service will be started locally by default.
-
-##### ray_configs (dict)
-
-All ray_configs will be passed to [TorchTrainer](https://docs.ray.io/en/latest/train/api/doc/ray.train.torch.TorchTrainer.html).
-
-Except for the following three fields, which are automatically built by SuperDuperDB:
-
-- train_loop_per_worker
-- train_loop_config
-- datasets
-
-For example, you can provide a configuration like this:
-
-
-=======
 Provide three `ray`-related parameters for configuration:
 
 ##### `on_ray`
@@ -276,7 +215,6 @@
 
 For example, you can provide a configuration like this:
 
->>>>>>> 2eaf5364
 ```python
 from ray.train import RunConfig, ScalingConfig
 
@@ -295,16 +233,6 @@
     "run_config": run_config,
 }
 
-<<<<<<< HEAD
-llm.fit(
-    X="text",
-    select=Collection("datas").find(),
-    configuration=base_config,
-    db=db,
-    on_ray=True,
-    ray_address="ray://ray_cluster_ip:10001",
-    ray_configs=ray_configs,
-=======
 trainer = LLMTrainer(
     ...,
     ray_configs=ray_configs,
@@ -316,7 +244,6 @@
         ...,
         trainer=trainer,
     )
->>>>>>> 2eaf5364
 )
 ```
 
