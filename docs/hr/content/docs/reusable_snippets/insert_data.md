---
sidebar_label: Insert data
---
import Tabs from '@theme/Tabs';
import TabItem from '@theme/TabItem';

<!-- TABS -->
# Insert data

In order to create data, we need to create a `Schema` for encoding our special `Datatype` column(s) in the databackend.


<Tabs>
    <TabItem value="MongoDB" label="MongoDB" default>
        ```python
        from superduperdb import Document
        
        def do_insert(data):
            schema = None
            
            if schema is None and datatype is None:
                data = [Document({'x': x}) for x in data]
<<<<<<< HEAD
                db.execute(table_or_collection.insert_many(data[:N_DATA]))
            elif schema is None and datatype is not None:
                data = [Document({'x': datatype(x)}) for x in data]
                db.execute(table_or_collection.insert_many(data[:N_DATA]))
            else:
                data = [Document({'x': x}) for x in data]
                db.execute(table_or_collection.insert_many(data[:N_DATA], schema='my_schema'))        
=======
                db.execute(table_or_collection.insert_many(data))
            elif schema is None and datatype is not None:
                data = [Document({'x': datatype(x)}) for x in data]
                db.execute(table_or_collection.insert_many(data))
            else:
                data = [Document({'x': x}) for x in data]
                db.execute(table_or_collection.insert_many(data, schema='my_schema'))        
>>>>>>> 2eaf5364
        ```
    </TabItem>
    <TabItem value="SQL" label="SQL" default>
        ```python
        from superduperdb import Document
        
        def do_insert(data):
<<<<<<< HEAD
            db.execute(table_or_collection.insert([Document({'x': x}) for x in data))        
=======
            db.execute(table_or_collection.insert([Document({'id': str(idx), 'x': x}) for idx, x in enumerate(data)]))        
>>>>>>> 2eaf5364
        ```
    </TabItem>
</Tabs><|MERGE_RESOLUTION|>--- conflicted
+++ resolved
@@ -20,15 +20,6 @@
             
             if schema is None and datatype is None:
                 data = [Document({'x': x}) for x in data]
-<<<<<<< HEAD
-                db.execute(table_or_collection.insert_many(data[:N_DATA]))
-            elif schema is None and datatype is not None:
-                data = [Document({'x': datatype(x)}) for x in data]
-                db.execute(table_or_collection.insert_many(data[:N_DATA]))
-            else:
-                data = [Document({'x': x}) for x in data]
-                db.execute(table_or_collection.insert_many(data[:N_DATA], schema='my_schema'))        
-=======
                 db.execute(table_or_collection.insert_many(data))
             elif schema is None and datatype is not None:
                 data = [Document({'x': datatype(x)}) for x in data]
@@ -36,7 +27,6 @@
             else:
                 data = [Document({'x': x}) for x in data]
                 db.execute(table_or_collection.insert_many(data, schema='my_schema'))        
->>>>>>> 2eaf5364
         ```
     </TabItem>
     <TabItem value="SQL" label="SQL" default>
@@ -44,11 +34,7 @@
         from superduperdb import Document
         
         def do_insert(data):
-<<<<<<< HEAD
-            db.execute(table_or_collection.insert([Document({'x': x}) for x in data))        
-=======
             db.execute(table_or_collection.insert([Document({'id': str(idx), 'x': x}) for idx, x in enumerate(data)]))        
->>>>>>> 2eaf5364
         ```
     </TabItem>
 </Tabs>