{
 "cells": [
  {
   "cell_type": "markdown",
   "id": "c2da0ab6-8fc0-41fc-b8c9-0f8a127d9e8d",
   "metadata": {},
   "source": [
    "<!-- TABS -->\n",
    "# Build and train classifier"
   ]
  },
  {
   "cell_type": "code",
   "execution_count": null,
   "id": "151b5368-a583-4471-be9a-e204d710300e",
   "metadata": {},
   "outputs": [],
   "source": [
    "# <testing: >\n",
    "import numpy as np\n",
    "import torch\n",
    "from sklearn.datasets import make_blobs\n",
    "from superduperdb import superduper\n",
    "\n",
    "db = superduper('mongomock://temp')\n",
    "\n",
    "# Generate 100 data points with 16 features\n",
    "X, y = make_blobs(n_samples=100, n_features=16, centers=3, random_state=42)\n",
    "\n",
    "\n",
    "X_torch = torch.from_numpy(X).float()\n",
    "y_torch = torch.from_numpy(y).long()\n",
    "from superduperdb.ext.torch import tensor\n",
    "t = tensor(torch.float32, (16,))\n",
    "db.add(t)\n",
    "\n",
    "from superduperdb.backends.mongodb import Collection\n",
    "from superduperdb import Document\n",
    "data = [ Document({'X': t(X_torch[i]), 'y': float(y_torch[i])}) for i in range(100)]\n",
<<<<<<< HEAD
    "db.execute(Collection('clt').insert_many(data))"
=======
    "db.execute(Collection('clt').insert_many(data))\n",
    "\n",
    "input_key = 'X'"
>>>>>>> 2eaf5364
   ]
  },
  {
   "cell_type": "code",
   "execution_count": null,
   "id": "d3b94fca-3a0b-433f-88cf-aab5b71b8596",
   "metadata": {},
   "outputs": [],
   "source": [
    "# <tab: Scikit-Learn>\n",
    "from sklearn.linear_model import LogisticRegression\n",
    "from superduperdb.ext.sklearn.model import SklearnTrainer, Estimator\n",
    "\n",
    "# Create a Logistic Regression model\n",
    "model = LogisticRegression()\n",
    "model = Estimator(\n",
    "    object=model,\n",
    "    identifier='my-model',\n",
<<<<<<< HEAD
    "    train_X=('X', 'y'),\n",
    "    train_select=Collection('clt').find(),\n",
=======
    "    trainer=SklearnTrainer(\n",
    "        key=(input_key, 'y'),\n",
    "        select=Collection('clt').find(),\n",
    "    )\n",
>>>>>>> 2eaf5364
    ")"
   ]
  },
  {
   "cell_type": "code",
   "execution_count": null,
   "id": "5256e0fb-db16-411e-a1c1-8d44feb26c29",
   "metadata": {},
   "outputs": [],
   "source": [
    "# <tab: Torch>\n",
    "from torch import nn\n",
    "from superduperdb.ext.torch.model import TorchModel\n",
    "from superduperdb.ext.torch.training import TorchTrainer\n",
<<<<<<< HEAD
    "\n",
    "\n",
=======
    "\n",
    "\n",
>>>>>>> 2eaf5364
    "class SimpleModel(nn.Module):\n",
    "    def __init__(self, input_size=16, hidden_size=32, num_classes=3):\n",
    "        super(SimpleModel, self).__init__()\n",
    "        self.fc1 = nn.Linear(input_size, hidden_size)\n",
    "        self.relu = nn.ReLU()\n",
    "        self.fc2 = nn.Linear(hidden_size, num_classes)\n",
    "\n",
    "    def forward(self, x):\n",
    "        out = self.fc1(x)\n",
    "        out = self.relu(out)\n",
    "        out = self.fc2(out)\n",
    "        return out\n",
    "\n",
    "# Loss function\n",
    "def my_loss(X, y):\n",
    "    return torch.nn.functional.binary_cross_entropy_with_logits(\n",
    "        X[:, 0], y.type(torch.float)\n",
    "    )\n",
    "\n",
    "\n",
    "# Create a Logistic Regression model\n",
    "model = SimpleModel()\n",
    "model = TorchModel(\n",
    "    identifier='my-model',\n",
    "    object=model,         \n",
    "    trainer=TorchTrainer(\n",
<<<<<<< HEAD
=======
    "        key=(input_key, 'y'),\n",
>>>>>>> 2eaf5364
    "        identifier='my_trainer',\n",
    "        objective=my_loss,\n",
    "        loader_kwargs={'batch_size': 10},\n",
    "        max_iterations=100,\n",
    "        validation_interval=10,\n",
<<<<<<< HEAD
    "    ),\n",
    "    train_X=('X', 'y'),\n",
    "    train_select=Collection('clt').find(),\n",
=======
    "        select=Collection('clt').find(),\n",
    "    ),\n",
>>>>>>> 2eaf5364
    ")"
   ]
  },
  {
   "cell_type": "markdown",
   "id": "ac6fbe06-37d8-451c-a7ed-6ab217f73b7e",
   "metadata": {},
   "source": [
    "The following command adds the model to the system and trains the model in one command."
   ]
  },
  {
   "cell_type": "code",
   "execution_count": null,
   "id": "decad591-5934-45b6-a332-a47fc61a0aa8",
   "metadata": {},
   "outputs": [],
   "source": [
    "db.apply(model)"
   ]
  },
  {
   "cell_type": "code",
   "execution_count": null,
   "id": "e86da992-3bcc-413c-a507-27cf9082114f",
   "metadata": {},
   "outputs": [],
   "source": [
    "# <testing: >\n",
    "print(db.load('model', 'my-model').predict_one(X_torch[0]))\n",
    "print(y_torch[0])"
   ]
  }
 ],
 "metadata": {
  "kernelspec": {
   "display_name": "Python 3 (ipykernel)",
   "language": "python",
   "name": "python3"
  },
  "language_info": {
   "codemirror_mode": {
    "name": "ipython",
    "version": 3
   },
   "file_extension": ".py",
   "mimetype": "text/x-python",
   "name": "python",
   "nbconvert_exporter": "python",
   "pygments_lexer": "ipython3",
   "version": "3.11.7"
  }
 },
 "nbformat": 4,
 "nbformat_minor": 5
}<|MERGE_RESOLUTION|>--- conflicted
+++ resolved
@@ -37,13 +37,9 @@
     "from superduperdb.backends.mongodb import Collection\n",
     "from superduperdb import Document\n",
     "data = [ Document({'X': t(X_torch[i]), 'y': float(y_torch[i])}) for i in range(100)]\n",
-<<<<<<< HEAD
-    "db.execute(Collection('clt').insert_many(data))"
-=======
     "db.execute(Collection('clt').insert_many(data))\n",
     "\n",
     "input_key = 'X'"
->>>>>>> 2eaf5364
    ]
   },
   {
@@ -62,15 +58,10 @@
     "model = Estimator(\n",
     "    object=model,\n",
     "    identifier='my-model',\n",
-<<<<<<< HEAD
-    "    train_X=('X', 'y'),\n",
-    "    train_select=Collection('clt').find(),\n",
-=======
     "    trainer=SklearnTrainer(\n",
     "        key=(input_key, 'y'),\n",
     "        select=Collection('clt').find(),\n",
     "    )\n",
->>>>>>> 2eaf5364
     ")"
    ]
   },
@@ -85,13 +76,8 @@
     "from torch import nn\n",
     "from superduperdb.ext.torch.model import TorchModel\n",
     "from superduperdb.ext.torch.training import TorchTrainer\n",
-<<<<<<< HEAD
     "\n",
     "\n",
-=======
-    "\n",
-    "\n",
->>>>>>> 2eaf5364
     "class SimpleModel(nn.Module):\n",
     "    def __init__(self, input_size=16, hidden_size=32, num_classes=3):\n",
     "        super(SimpleModel, self).__init__()\n",
@@ -118,23 +104,14 @@
     "    identifier='my-model',\n",
     "    object=model,         \n",
     "    trainer=TorchTrainer(\n",
-<<<<<<< HEAD
-=======
     "        key=(input_key, 'y'),\n",
->>>>>>> 2eaf5364
     "        identifier='my_trainer',\n",
     "        objective=my_loss,\n",
     "        loader_kwargs={'batch_size': 10},\n",
     "        max_iterations=100,\n",
     "        validation_interval=10,\n",
-<<<<<<< HEAD
-    "    ),\n",
-    "    train_X=('X', 'y'),\n",
-    "    train_select=Collection('clt').find(),\n",
-=======
     "        select=Collection('clt').find(),\n",
     "    ),\n",
->>>>>>> 2eaf5364
     ")"
    ]
   },
