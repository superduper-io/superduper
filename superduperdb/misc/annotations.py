import functools
import importlib
import sys
import warnings
from importlib import metadata
from typing import Optional
import typing as t

from packaging import version

from superduperdb import logging
from superduperdb.base.exceptions import RequiredPackageVersionsNotFound


def _normalize_module(import_module, lower_bound, upper_bound, install_module):
    assert import_module is not None
    if install_module is None:
        install_module = import_module
    if upper_bound is None:
        upper_bound = f'{sys.maxsize}.0.0'
    if lower_bound is None:
        lower_bound = '0.0.0'
    if install_module is None:
        install_module = import_module
    return (
        import_module,
        version.parse(lower_bound),
        version.parse(upper_bound),
        install_module,
    )


MIN = version.parse('0.0.0')
MAX = version.parse(f'{sys.maxsize}.0.0')


def _compare_versions(package, lower_bound, upper_bound, install_name):
    constraint = ''
    if lower_bound == upper_bound:
        constraint = f'=={lower_bound}'
    elif lower_bound > MIN and upper_bound < MAX:
        constraint = f'>={lower_bound},<={upper_bound}'
    elif upper_bound < MAX:
        constraint = f'<={upper_bound}'
    elif lower_bound > MIN:
        constraint = f'>={lower_bound}'
    installation_line = f'{install_name}{constraint}'
    try:
        got_version = version.parse(metadata.version(package))
    except metadata.PackageNotFoundError:
        try:
            got_version = version.parse(importlib.import_module(package).__version__)
        except (metadata.PackageNotFoundError, ModuleNotFoundError):
            logging.error(f'Could not find package {package}')
            return False, installation_line + '    # (no such package installed)'
    if not (lower_bound <= got_version and got_version <= upper_bound):
        return False, installation_line + f'    # (got {got_version})'
    return True, installation_line


def requires_packages(*packages, warn=False):
    """
    Require the packages to be installed
    :param packages: list of tuples of packages
                     each tuple of the form
                     (import_name, lower_bound/None,
                      upper_bound/None, install_name/None)

    E.g. ('sklearn', '0.1.0', '0.2.0', 'scikit-learn')
    """
    out = []
    all = []
    for m in packages:
        satisfactory, install_line = _requires_packages(*m)
        if not satisfactory:
            out.append(install_line)
        all.append(install_line)
    if out:
        if warn:
            warnings.warn('\n' + '\n'.join(out))
        else:
            raise RequiredPackageVersionsNotFound('\n' + '\n'.join(out))
    return out, all


def _requires_packages(
    import_module, lower_bound=None, upper_bound=None, install_module=None
):
    '''
    A utility function to check that a required package for a module
    in superduperdb.ext is installed.
    '''
    import_module, lower_bound, upper_bound, install_module = _normalize_module(
        import_module,
        lower_bound,
        upper_bound,
        install_module,
    )
    return _compare_versions(import_module, lower_bound, upper_bound, install_module)


def deprecated(f):
    @functools.wraps(f)
    def decorated(*args, **kwargs):
        logging.warn(
            f"{f.__name__} is deprecated and will be removed in a future release.",
        )
        return f(*args, **kwargs)
    return decorated


# TODO add deprecated also
def public_api(stability: str = 'stable'):
    """Annotation for documenting public APIs.

    If ``stability="alpha"``, the API can be used by advanced users who are
    tolerant to and expect breaking changes.

    If ``stability="beta"``, the API is still public and can be used by early
    users, but are subject to change.

    If ``stability="stable"``, the APIs will remain backwards compatible across
    minor releases.
    """

    assert stability in ["stable", "beta", "alpha"]

    def wrap(obj):
        if stability in ["alpha", "beta"]:
            message = (
                f"**public_api({stability}):** This API is in {stability} "
                "and may change before becoming stable."
            )
            _append_doc(obj, message=message)
        return obj

    return wrap


class SuperDuperDBDeprecationWarning(DeprecationWarning):
    """Specialized Deprecation Warning for fine grained filtering control"""

    pass


if not sys.warnoptions:
    warnings.filterwarnings("module", category=SuperDuperDBDeprecationWarning)


def _append_doc(obj, *, message: str, directive: Optional[str] = None):
    if not obj.__doc__:
        obj.__doc__ = ""

    obj.__doc__ = obj.__doc__.rstrip()

    indent = _get_indent(obj.__doc__)
    obj.__doc__ += "\n\n"

    if directive is not None:
        obj.__doc__ += f"{' ' * indent}.. {directive}::\n\n"

        message = message.replace("\n", "\n" + " " * (indent + 4))
        obj.__doc__ += f"{' ' * (indent + 4)}{message}"
    else:
        message = message.replace("\n", "\n" + " " * (indent + 4))
        obj.__doc__ += f"{' ' * indent}{message}"
    obj.__doc__ += f"\n{' ' * indent}"


def _get_indent(docstring: str) -> int:
    if not docstring:
        return 0

    non_empty_lines = list(filter(bool, docstring.splitlines()))
    if len(non_empty_lines) == 1:
        return 0

    return len(non_empty_lines[1]) - len(non_empty_lines[1].lstrip())


<<<<<<< HEAD
def ui(*schema: t.Sequence[t.Dict]):
    def decorated(f):
        f.get_ui_schema = lambda: schema
=======
def ui(*schema: t.Sequence[t.Dict], handle_integration: t.Callable = lambda x: x):
    def decorated(f):
        f.get_ui_schema = lambda: schema
        f.build = lambda r: f(**r)
        f.handle_integration = handle_integration
>>>>>>> 2eaf5364
        return f
    return decorated<|MERGE_RESOLUTION|>--- conflicted
+++ resolved
@@ -178,16 +178,10 @@
     return len(non_empty_lines[1]) - len(non_empty_lines[1].lstrip())
 
 
-<<<<<<< HEAD
-def ui(*schema: t.Sequence[t.Dict]):
-    def decorated(f):
-        f.get_ui_schema = lambda: schema
-=======
 def ui(*schema: t.Sequence[t.Dict], handle_integration: t.Callable = lambda x: x):
     def decorated(f):
         f.get_ui_schema = lambda: schema
         f.build = lambda r: f(**r)
         f.handle_integration = handle_integration
->>>>>>> 2eaf5364
         return f
     return decorated