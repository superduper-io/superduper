import json
import typing as t

import magic
from fastapi import File, Response

from superduperdb import CFG, logging
from superduperdb.backends.base.query import Delete, Insert
from superduperdb.base.document import Document
from superduperdb.components.component import Component
from superduperdb.components.datatype import DataType
from superduperdb.components.listener import Listener
from superduperdb.components.metric import Metric
from superduperdb.components.model import ObjectModel, SequentialModel, CodeModel
from superduperdb.components.stack import Stack
<<<<<<< HEAD
from superduperdb.components.vector_index import VectorIndex
=======
from superduperdb.components.vector_index import VectorIndex, vector
>>>>>>> 2eaf5364
from superduperdb.ext.pillow.encoder import image_type
from superduperdb.ext.sklearn.model import Estimator
from superduperdb.ext.torch.model import TorchModel
from superduperdb.ext import openai
from superduperdb.ext import sentence_transformers

<<<<<<< HEAD
# from superduperdb.ext.vllm.model import VllmAPI
=======
>>>>>>> 2eaf5364
from superduperdb.rest.utils import parse_query, strip_artifacts
from superduperdb.server import app as superduperapp

assert isinstance(
    CFG.cluster.rest.uri, str
), "cluster.rest.uri should be set with a valid uri"
port = int(CFG.cluster.rest.uri.split(':')[-1])

app = superduperapp.SuperDuperApp('rest', port=port)

CLASSES: t.Dict[str, t.Dict[str, t.Any]] = {
    'model': {
        'ObjectModel': ObjectModel,
        'SequentialModel': SequentialModel,
        'CodeModel': CodeModel,
        'TorchModel': TorchModel,
        'SklearnEstimator': Estimator,
<<<<<<< HEAD
=======
        'OpenAIEmbedding': openai.OpenAIEmbedding,
        'OpenAIChatCompletion': openai.OpenAIChatCompletion,
        'SentenceTransformer': sentence_transformers.SentenceTransformer,
>>>>>>> 2eaf5364
    },
    'listener': {
        'Listener': Listener,
    },
    'datatype': {
        'image': image_type,
<<<<<<< HEAD
=======
        'vector': vector,
>>>>>>> 2eaf5364
        'DataType': DataType,
    },
    'vector-index': {'VectorIndex': VectorIndex},
}


MODULE_LOOKUP: t.Dict[str, t.Dict[str, t.Any]] = {}
API_SCHEMAS: t.Dict[str, t.Dict[str, t.Any]] = {}
for type_id in CLASSES:
    API_SCHEMAS[type_id] = {}
    MODULE_LOOKUP[type_id] = {}
    for cls_name in CLASSES[type_id]:
        cls = CLASSES[type_id][cls_name]
        API_SCHEMAS[type_id][cls_name] = cls.get_ui_schema()
        MODULE_LOOKUP[type_id][cls_name] = cls.__module__


logging.info(json.dumps(API_SCHEMAS, indent=2))


def build_app(app: superduperapp.SuperDuperApp):
    """
    Add the key endpoints to the FastAPI app.

    :param app: SuperDuperApp
    """

    @app.add('/spec/show', method='get')
    def spec_show():
<<<<<<< HEAD
        # Get the schemas for all components.
        # route: /spec/show
        # response:
        #     {
        #         "model": {
        #             "ObjectModel": {
        #                 "a": {
        #                     "type": "int",
        #                     "required": true,
        #                     "default": 0
        #                 }
        #             }
        #         },
        #         "datatype": {
        #             "array": {
        #                 "shape": {
        #                     "type": "int",
        #                     "sequence": true,
        #                 }
        #             }
        #         }
        #     }
=======
>>>>>>> 2eaf5364
        return API_SCHEMAS

    @app.add('/spec/lookup', method='get')
    def spec_lookup():
<<<<<<< HEAD
        # Get the import path for all components.
        # route: /spec/lookup
        # response:
        #     {
        #         "model": {
        #             "ObjectModel": "superduperdb.components.model"
        #         },
        #         "datatype": {
        #             "array": "superduperdb.ext.numpy.encoder"
        #         }
        #     }
=======
>>>>>>> 2eaf5364
        return MODULE_LOOKUP

    @app.add('/db/artifact_store/save_artifact', method='put')
    def db_artifact_store_save_artifact(datatype: str, raw: bytes = File(...)):
<<<<<<< HEAD
        # route: /db/artifact_store/create_artifact?datatype=image
        # data:
        #     b'...'  (image data)
        # response:
        #     {"file_id": "0123456789abcdef126784a"}
=======
>>>>>>> 2eaf5364
        r = app.db.artifact_store.save_artifact({'bytes': raw, 'datatype': datatype})
        return {'file_id': r['file_id']}

    @app.add('/db/artifact_store/get_artifact', method='get')
    def db_artifact_store_get_artifact(file_id: str, datatype: t.Optional[str] = None):
<<<<<<< HEAD
        # route: db/artifact_store/get_artifact?
        #        file_id=0123456789abcdef126784a&datatype=image
        # response:
        #     b'...'
=======
>>>>>>> 2eaf5364
        bytes = app.db.artifact_store._load_bytes(file_id=file_id)

        if datatype is not None:
            datatype = app.db.datatypes[datatype]
        if datatype is None or datatype.media_type is None:
            media_type = magic.from_buffer(bytes, mime=True)
        else:
            media_type = datatype.media_type
        return Response(content=bytes, media_type=media_type)

    @app.add('/db/apply', method='post')
    def db_apply(info: t.Dict):
<<<<<<< HEAD
        # route: /db/add
        # data:
        #     {
        #       "component": {
        #         "stack/test_stack/0": {
        #           "cls": "Stack",
        #           "module": "superduperdb.components.stack",
        #           "dict": {
        #             "identifier": "test_stack",
        #             "components": [
        #               "$component/model/test/0",
        #               "$component/model/test2/0"
        #             ],
        #             "version": 0
        #           },
        #           "type_id": "stack",
        #           "identifier": "test_stack",
        #           "version": 0,
        #           "hidden": false
        #         },
        #         "model/test/0": {
        #           "cls": "ObjectModel",
        #           "module": "superduperdb.components.model",
        #           "dict": {
        #             "metrics": [],
        #             "valid_X": null,
        #             "validation_sets": [],
        #             "validation_metrics": null,
        #             "identifier": "test",
        #             "signature": "*args,**kwargs",
        #             "datatype": "$component/datatype/numpy.float32[32]/0",
        #             "output_schema": null,
        #             "flatten": false,
        #             "model_update_kwargs": {},
        #             "predict_kwargs": {},
        #             "compute_kwargs": {},
        #             "object": "$lazy_artifact/6376415584",
        #             "num_workers": 0,
        #             "version": 0
        #           },
        #           "type_id": "model",
        #           "identifier": "test",
        #           "version": 0,
        #           "hidden": false
        #         },
        #         "model/test2/0": {
        #           "cls": "ObjectModel",
        #           "module": "superduperdb.components.model",
        #           "dict": {
        #             "metrics": [],
        #             "valid_X": null,
        #             "validation_sets": [],
        #             "validation_metrics": null,
        #             "identifier": "test2",
        #             "signature": "*args,**kwargs",
        #             "datatype": "$component/datatype/numpy.float32[16]/0",
        #             "output_schema": null,
        #             "flatten": false,
        #             "model_update_kwargs": {},
        #             "predict_kwargs": {},
        #             "compute_kwargs": {},
        #             "object": "$lazy_artifact/6376842048",
        #             "num_workers": 0,
        #             "version": 0
        #           },
        #           "type_id": "model",
        #           "identifier": "test2",
        #           "version": 0,
        #           "hidden": false
        #         },
        #         "datatype/numpy.float32[32]/0": {
        #           "cls": "DataType",
        #           "module": "superduperdb.components.datatype",
        #           "dict": {
        #             "identifier": "numpy.float32[32]",
        #             "encoder": "$artifact/6363018640",
        #             "decoder": "$artifact/6363018704",
        #             "info": null,
        #             "shape": [
        #               32
        #             ],
        #             "directory": null,
        #             "encodable": "encodable",
        #             "bytes_encoding": "Bytes",
        #             "media_type": null,
        #             "version": 0
        #           },
        #           "type_id": "datatype",
        #           "identifier": "numpy.float32[32]",
        #           "version": 0,
        #           "hidden": false
        #         },
        #         "datatype/numpy.float32[16]/0": {
        #           "cls": "DataType",
        #           "module": "superduperdb.components.datatype",
        #           "dict": {
        #             "identifier": "numpy.float32[16]",
        #             "encoder": "$artifact/6351650896",
        #             "decoder": "$artifact/6363015312",
        #             "info": null,
        #             "shape": [
        #               16
        #             ],
        #             "directory": null,
        #             "encodable": "encodable",
        #             "bytes_encoding": "Bytes",
        #             "media_type": null,
        #             "version": 0
        #           },
        #           "type_id": "datatype",
        #           "identifier": "numpy.float32[16]",
        #           "version": 0,
        #           "hidden": false
        #         }
        #       },
        #       "lazy_artifact": {
        #         "6376415584": {
        #           "_content": {
        #             "datatype": "dill",
        #             "file_id": "0fd4db08625b17a589a37b38309f66aacba58855"
        #           }
        #         },
        #         "6376842048": {
        #           "_content": {
        #             "datatype": "dill",
        #             "file_id": "40df513ee73c7cefefa2b80ebfd91bc20b3188a0"
        #           }
        #         }
        #       }
        #     }
        # response:
        #     {"status": "ok"}
        component = Component.import_from_references(info, db=app.db, identifier=info['identifier'])
        if not isinstance(component, Stack):
            component = Stack(components=[component], identifier=info['identifier'])
=======
        for r in info['_leaves']:
            cls = CLASSES[r['type_id']][r['cls']]
            r['cls'] = cls.__name__
            r['module'] = cls.__module__
        component = Stack.from_list(content=info['_leaves'], db=app.db, identifier=info['identifier'])
>>>>>>> 2eaf5364
        app.db.apply(component)
        return {'status': 'ok'}

    @app.add('/db/remove', method='post')
    def db_remove(type_id: str, identifier: str):
<<<<<<< HEAD
        # route: /db/remove?type_id=model&identifier=test
        # response:
        #     {"status": "ok"}
=======
>>>>>>> 2eaf5364
        app.db.remove(type_id=type_id, identifier=identifier, force=True)
        return {'status': 'ok'}

    @app.add('/db/show', method='get')
    def db_show(
        type_id: t.Optional[str] = None,
        identifier: t.Optional[str] = None,
        version: t.Optional[int] = None,
    ):
<<<<<<< HEAD
        # route: /db/show
        # response:
        #     [
        #         {"type_id": "model": "identifier": "test"},
        #         {"type_id": "model": "identifier": "test2"},
        #         {"type_id": "vector-index": "identifier": "my-index"},
        #         {"type_id": "vector-index": "identifier": "my-other-index"},
        #     ]
        # route: /db/show?type_id=model
        # response:
        #     ["test", "test2"]
        # route: /db/show?type_id=model&identifier=test
        # response:
        #     [0, 1 ,2]
=======
>>>>>>> 2eaf5364
        out = app.db.show(type_id=type_id, identifier=identifier, version=version)
        if isinstance(out, dict) and '_id' in out:
            del out['_id']
        return out

    @app.add('/db/metadata/show_jobs', method='get')
    def db_metadata_show_jobs(type_id: str, identifier: t.Optional[str] = None):
<<<<<<< HEAD
        # route: /db/metadata/show_jobs?type_id=model&identifier=test
        # response:
        #     ['012060eef', '012060eef', '012060eef', '012060eef']
=======
>>>>>>> 2eaf5364
        return app.db.metadata.show_jobs(type_id=type_id, identifier=identifier)

    @app.add('/db/execute', method='post')
    def db_execute(
<<<<<<< HEAD
        query: t.List[str],
        documents: t.Optional[t.List[t.Dict]] = None,
        artifacts: t.Optional[t.List[t.Dict]] = None,
    ):
        # route: /db/execute?query=["docs.find({},{})"]&documents=[]
        # .      &artifacts=[]&skip=0&limit=10
        # response:
        #     [{"a": "Moscow."}, {"a": "Paris."}, {"a": "London."}]
        if artifacts is not None:
            for r in documents:
                r['_artifacts'] = artifacts

        query = parse_query(query, documents, artifacts, db=app.db)
=======
        query: str = "<collection>.<method>(*args, **kwargs)",
        documents: t.List[t.Dict] = [],
    ):
        query = [x for x in query.split('\n') if x.strip()]
        query = parse_query(query, documents, db=app.db)
>>>>>>> 2eaf5364

        logging.info('processing this query:')
        logging.info(query)

        result = app.db.execute(query)

        if isinstance(query, Insert) or isinstance(query, Delete):
            return {'_base': [str(x) for x in result[0]]}, []

        logging.warn(str(query))
        if isinstance(result, Document):
            result = [result]
        elif result is None:
            result = []
        else:
            result = list(result)
<<<<<<< HEAD
        out, result_artifacts = strip_artifacts(
            [r.encode() for r in result]
        )
        logging.warn(str(out))
        for r in out:
            del r['_id']
        return out, result_artifacts
=======
        for r in result:
            if '_id' in r:
                del r['_id']
        result = [strip_artifacts(r.encode()) for r in result]
        logging.warn(str(result))
        return result
>>>>>>> 2eaf5364
    

build_app(app)<|MERGE_RESOLUTION|>--- conflicted
+++ resolved
@@ -13,21 +13,13 @@
 from superduperdb.components.metric import Metric
 from superduperdb.components.model import ObjectModel, SequentialModel, CodeModel
 from superduperdb.components.stack import Stack
-<<<<<<< HEAD
-from superduperdb.components.vector_index import VectorIndex
-=======
 from superduperdb.components.vector_index import VectorIndex, vector
->>>>>>> 2eaf5364
 from superduperdb.ext.pillow.encoder import image_type
 from superduperdb.ext.sklearn.model import Estimator
 from superduperdb.ext.torch.model import TorchModel
 from superduperdb.ext import openai
 from superduperdb.ext import sentence_transformers
 
-<<<<<<< HEAD
-# from superduperdb.ext.vllm.model import VllmAPI
-=======
->>>>>>> 2eaf5364
 from superduperdb.rest.utils import parse_query, strip_artifacts
 from superduperdb.server import app as superduperapp
 
@@ -45,22 +37,16 @@
         'CodeModel': CodeModel,
         'TorchModel': TorchModel,
         'SklearnEstimator': Estimator,
-<<<<<<< HEAD
-=======
         'OpenAIEmbedding': openai.OpenAIEmbedding,
         'OpenAIChatCompletion': openai.OpenAIChatCompletion,
         'SentenceTransformer': sentence_transformers.SentenceTransformer,
->>>>>>> 2eaf5364
     },
     'listener': {
         'Listener': Listener,
     },
     'datatype': {
         'image': image_type,
-<<<<<<< HEAD
-=======
         'vector': vector,
->>>>>>> 2eaf5364
         'DataType': DataType,
     },
     'vector-index': {'VectorIndex': VectorIndex},
@@ -90,73 +76,19 @@
 
     @app.add('/spec/show', method='get')
     def spec_show():
-<<<<<<< HEAD
-        # Get the schemas for all components.
-        # route: /spec/show
-        # response:
-        #     {
-        #         "model": {
-        #             "ObjectModel": {
-        #                 "a": {
-        #                     "type": "int",
-        #                     "required": true,
-        #                     "default": 0
-        #                 }
-        #             }
-        #         },
-        #         "datatype": {
-        #             "array": {
-        #                 "shape": {
-        #                     "type": "int",
-        #                     "sequence": true,
-        #                 }
-        #             }
-        #         }
-        #     }
-=======
->>>>>>> 2eaf5364
         return API_SCHEMAS
 
     @app.add('/spec/lookup', method='get')
     def spec_lookup():
-<<<<<<< HEAD
-        # Get the import path for all components.
-        # route: /spec/lookup
-        # response:
-        #     {
-        #         "model": {
-        #             "ObjectModel": "superduperdb.components.model"
-        #         },
-        #         "datatype": {
-        #             "array": "superduperdb.ext.numpy.encoder"
-        #         }
-        #     }
-=======
->>>>>>> 2eaf5364
         return MODULE_LOOKUP
 
     @app.add('/db/artifact_store/save_artifact', method='put')
     def db_artifact_store_save_artifact(datatype: str, raw: bytes = File(...)):
-<<<<<<< HEAD
-        # route: /db/artifact_store/create_artifact?datatype=image
-        # data:
-        #     b'...'  (image data)
-        # response:
-        #     {"file_id": "0123456789abcdef126784a"}
-=======
->>>>>>> 2eaf5364
         r = app.db.artifact_store.save_artifact({'bytes': raw, 'datatype': datatype})
         return {'file_id': r['file_id']}
 
     @app.add('/db/artifact_store/get_artifact', method='get')
     def db_artifact_store_get_artifact(file_id: str, datatype: t.Optional[str] = None):
-<<<<<<< HEAD
-        # route: db/artifact_store/get_artifact?
-        #        file_id=0123456789abcdef126784a&datatype=image
-        # response:
-        #     b'...'
-=======
->>>>>>> 2eaf5364
         bytes = app.db.artifact_store._load_bytes(file_id=file_id)
 
         if datatype is not None:
@@ -169,160 +101,16 @@
 
     @app.add('/db/apply', method='post')
     def db_apply(info: t.Dict):
-<<<<<<< HEAD
-        # route: /db/add
-        # data:
-        #     {
-        #       "component": {
-        #         "stack/test_stack/0": {
-        #           "cls": "Stack",
-        #           "module": "superduperdb.components.stack",
-        #           "dict": {
-        #             "identifier": "test_stack",
-        #             "components": [
-        #               "$component/model/test/0",
-        #               "$component/model/test2/0"
-        #             ],
-        #             "version": 0
-        #           },
-        #           "type_id": "stack",
-        #           "identifier": "test_stack",
-        #           "version": 0,
-        #           "hidden": false
-        #         },
-        #         "model/test/0": {
-        #           "cls": "ObjectModel",
-        #           "module": "superduperdb.components.model",
-        #           "dict": {
-        #             "metrics": [],
-        #             "valid_X": null,
-        #             "validation_sets": [],
-        #             "validation_metrics": null,
-        #             "identifier": "test",
-        #             "signature": "*args,**kwargs",
-        #             "datatype": "$component/datatype/numpy.float32[32]/0",
-        #             "output_schema": null,
-        #             "flatten": false,
-        #             "model_update_kwargs": {},
-        #             "predict_kwargs": {},
-        #             "compute_kwargs": {},
-        #             "object": "$lazy_artifact/6376415584",
-        #             "num_workers": 0,
-        #             "version": 0
-        #           },
-        #           "type_id": "model",
-        #           "identifier": "test",
-        #           "version": 0,
-        #           "hidden": false
-        #         },
-        #         "model/test2/0": {
-        #           "cls": "ObjectModel",
-        #           "module": "superduperdb.components.model",
-        #           "dict": {
-        #             "metrics": [],
-        #             "valid_X": null,
-        #             "validation_sets": [],
-        #             "validation_metrics": null,
-        #             "identifier": "test2",
-        #             "signature": "*args,**kwargs",
-        #             "datatype": "$component/datatype/numpy.float32[16]/0",
-        #             "output_schema": null,
-        #             "flatten": false,
-        #             "model_update_kwargs": {},
-        #             "predict_kwargs": {},
-        #             "compute_kwargs": {},
-        #             "object": "$lazy_artifact/6376842048",
-        #             "num_workers": 0,
-        #             "version": 0
-        #           },
-        #           "type_id": "model",
-        #           "identifier": "test2",
-        #           "version": 0,
-        #           "hidden": false
-        #         },
-        #         "datatype/numpy.float32[32]/0": {
-        #           "cls": "DataType",
-        #           "module": "superduperdb.components.datatype",
-        #           "dict": {
-        #             "identifier": "numpy.float32[32]",
-        #             "encoder": "$artifact/6363018640",
-        #             "decoder": "$artifact/6363018704",
-        #             "info": null,
-        #             "shape": [
-        #               32
-        #             ],
-        #             "directory": null,
-        #             "encodable": "encodable",
-        #             "bytes_encoding": "Bytes",
-        #             "media_type": null,
-        #             "version": 0
-        #           },
-        #           "type_id": "datatype",
-        #           "identifier": "numpy.float32[32]",
-        #           "version": 0,
-        #           "hidden": false
-        #         },
-        #         "datatype/numpy.float32[16]/0": {
-        #           "cls": "DataType",
-        #           "module": "superduperdb.components.datatype",
-        #           "dict": {
-        #             "identifier": "numpy.float32[16]",
-        #             "encoder": "$artifact/6351650896",
-        #             "decoder": "$artifact/6363015312",
-        #             "info": null,
-        #             "shape": [
-        #               16
-        #             ],
-        #             "directory": null,
-        #             "encodable": "encodable",
-        #             "bytes_encoding": "Bytes",
-        #             "media_type": null,
-        #             "version": 0
-        #           },
-        #           "type_id": "datatype",
-        #           "identifier": "numpy.float32[16]",
-        #           "version": 0,
-        #           "hidden": false
-        #         }
-        #       },
-        #       "lazy_artifact": {
-        #         "6376415584": {
-        #           "_content": {
-        #             "datatype": "dill",
-        #             "file_id": "0fd4db08625b17a589a37b38309f66aacba58855"
-        #           }
-        #         },
-        #         "6376842048": {
-        #           "_content": {
-        #             "datatype": "dill",
-        #             "file_id": "40df513ee73c7cefefa2b80ebfd91bc20b3188a0"
-        #           }
-        #         }
-        #       }
-        #     }
-        # response:
-        #     {"status": "ok"}
-        component = Component.import_from_references(info, db=app.db, identifier=info['identifier'])
-        if not isinstance(component, Stack):
-            component = Stack(components=[component], identifier=info['identifier'])
-=======
         for r in info['_leaves']:
             cls = CLASSES[r['type_id']][r['cls']]
             r['cls'] = cls.__name__
             r['module'] = cls.__module__
         component = Stack.from_list(content=info['_leaves'], db=app.db, identifier=info['identifier'])
->>>>>>> 2eaf5364
         app.db.apply(component)
         return {'status': 'ok'}
 
     @app.add('/db/remove', method='post')
     def db_remove(type_id: str, identifier: str):
-<<<<<<< HEAD
-        # route: /db/remove?type_id=model&identifier=test
-        # response:
-        #     {"status": "ok"}
-=======
->>>>>>> 2eaf5364
         app.db.remove(type_id=type_id, identifier=identifier, force=True)
         return {'status': 'ok'}
 
@@ -332,23 +120,6 @@
         identifier: t.Optional[str] = None,
         version: t.Optional[int] = None,
     ):
-<<<<<<< HEAD
-        # route: /db/show
-        # response:
-        #     [
-        #         {"type_id": "model": "identifier": "test"},
-        #         {"type_id": "model": "identifier": "test2"},
-        #         {"type_id": "vector-index": "identifier": "my-index"},
-        #         {"type_id": "vector-index": "identifier": "my-other-index"},
-        #     ]
-        # route: /db/show?type_id=model
-        # response:
-        #     ["test", "test2"]
-        # route: /db/show?type_id=model&identifier=test
-        # response:
-        #     [0, 1 ,2]
-=======
->>>>>>> 2eaf5364
         out = app.db.show(type_id=type_id, identifier=identifier, version=version)
         if isinstance(out, dict) and '_id' in out:
             del out['_id']
@@ -356,37 +127,15 @@
 
     @app.add('/db/metadata/show_jobs', method='get')
     def db_metadata_show_jobs(type_id: str, identifier: t.Optional[str] = None):
-<<<<<<< HEAD
-        # route: /db/metadata/show_jobs?type_id=model&identifier=test
-        # response:
-        #     ['012060eef', '012060eef', '012060eef', '012060eef']
-=======
->>>>>>> 2eaf5364
         return app.db.metadata.show_jobs(type_id=type_id, identifier=identifier)
 
     @app.add('/db/execute', method='post')
     def db_execute(
-<<<<<<< HEAD
-        query: t.List[str],
-        documents: t.Optional[t.List[t.Dict]] = None,
-        artifacts: t.Optional[t.List[t.Dict]] = None,
-    ):
-        # route: /db/execute?query=["docs.find({},{})"]&documents=[]
-        # .      &artifacts=[]&skip=0&limit=10
-        # response:
-        #     [{"a": "Moscow."}, {"a": "Paris."}, {"a": "London."}]
-        if artifacts is not None:
-            for r in documents:
-                r['_artifacts'] = artifacts
-
-        query = parse_query(query, documents, artifacts, db=app.db)
-=======
         query: str = "<collection>.<method>(*args, **kwargs)",
         documents: t.List[t.Dict] = [],
     ):
         query = [x for x in query.split('\n') if x.strip()]
         query = parse_query(query, documents, db=app.db)
->>>>>>> 2eaf5364
 
         logging.info('processing this query:')
         logging.info(query)
@@ -403,22 +152,12 @@
             result = []
         else:
             result = list(result)
-<<<<<<< HEAD
-        out, result_artifacts = strip_artifacts(
-            [r.encode() for r in result]
-        )
-        logging.warn(str(out))
-        for r in out:
-            del r['_id']
-        return out, result_artifacts
-=======
         for r in result:
             if '_id' in r:
                 del r['_id']
         result = [strip_artifacts(r.encode()) for r in result]
         logging.warn(str(result))
         return result
->>>>>>> 2eaf5364
     
 
 build_app(app)