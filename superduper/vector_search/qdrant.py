import re
import typing as t
import uuid
from copy import deepcopy

import numpy as np
from qdrant_client import QdrantClient, models

from superduper import CFG
from superduper.vector_search.base import (
    BaseVectorSearcher,
    VectorIndexMeasureType,
    VectorItem,
)

ID_PAYLOAD_KEY = "_id"


class QdrantVectorSearcher(BaseVectorSearcher):
    """
    Implementation of a vector index using [Qdrant](https://qdrant.tech/).

    :param uuid: Unique string identifier of index
    :param dimensions: Dimension of the vector embeddings
    :param measure: measure to assess similarity
    """

    def __init__(
        self,
        uuid: str,
        dimensions: int,
        measure: t.Optional[str] = None,
    ):
        super().__init__(uuid, dimensions, measure)
        config_dict = deepcopy(CFG.vector_search_kwargs)
        self.vector_name: t.Optional[str] = config_dict.pop("vector_name", None)
        # Use an in-memory instance by default
        # https://github.com/qdrant/qdrant-client#local-mode
        config_dict = config_dict or {"location": ":memory:"}
        self.dimensions = dimensions
        self.client = QdrantClient(**config_dict)
        self.collection_name = uuid
        self.measure = measure

<<<<<<< HEAD
=======
        self.collection_name = re.sub("\W+", "", identifier)
>>>>>>> 9851801e
        if not self.client.collection_exists(self.collection_name):
            measure = (
                measure.name if isinstance(measure, VectorIndexMeasureType) else measure
            )
            distance = self._distance_mapping(measure)
            self.client.create_collection(
                collection_name=self.collection_name,
                vectors_config=models.VectorParams(size=dimensions, distance=distance),
            )

        self.initialize(uuid)

    def __len__(self):
        return self.client.get_collection(self.collection_name).vectors_count

    def _create_collection(self):
        measure = (
            self.measure.name if isinstance(self.measure, VectorIndexMeasureType) 
            else self.measure
        )
        distance = self._distance_mapping(measure)
        self.client.create_collection(
            collection_name=self.collection_name,
            vectors_config=models.VectorParams(size=self.dimensions, distance=distance),
        )

    def add(self, items: t.Sequence[VectorItem], cache: bool = False) -> None:
        """Add vectors to the index.

        :param items: List of vectors to add
        :param cache: Cache vectors (not used in Qdrant implementation).
        """
<<<<<<< HEAD
        if not self.client.collection_exists(self.collection_name):
            self._create_collection()
        points = [
            models.PointStruct(
                id=self._convert_id(item.id),
                vector=(
                    {self.vector_name: item.vector.tolist()}
                    if self.vector_name
                    else item.vector.tolist()
                ),
=======
        points = []
        for item in items:
            vector = (
                item.vector.tolist() if hasattr(item.vector, "tolist") else item.vector
            )
            point = models.PointStruct(
                id=self._convert_id(item.id),
                vector={self.vector_name: vector} if self.vector_name else vector,
>>>>>>> 9851801e
                payload={ID_PAYLOAD_KEY: item.id},
            )
            points.append(point)
        self.client.upsert(collection_name=self.collection_name, points=points)

    def delete(self, ids: t.Sequence[str]) -> None:
        """Delete vectors from the index.

        :param ids: List of IDs to delete
        """
        self.client.delete(
            collection_name=self.collection_name,
            points_selector=models.Filter(
                must=[
                    models.FieldCondition(
                        key=ID_PAYLOAD_KEY, match=models.MatchAny(any=list(ids))
                    )
                ]
            ),
        )

    def find_nearest_from_id(
        self,
        _id,
        n: int = 100,
        within_ids: t.Sequence[str] = (),
    ) -> t.Tuple[t.List[str], t.List[float]]:
        """Find the nearest vectors to a given ID.

        :param _id: ID to search
        :param n: Number of results to return
        :param within_ids: List of IDs to search within
        """
        return self._query_nearest(_id, n, within_ids)

    def find_nearest_from_array(
        self,
        h: np.typing.ArrayLike,
        n: int = 100,
        within_ids: t.Sequence[str] = (),
    ) -> t.Tuple[t.List[str], t.List[float]]:
        """Find the nearest vectors to a given vector.

        :param h: Vector to search
        :param n: Number of results to return
        :param within_ids: List of IDs to search within
        """
        return self._query_nearest(h, n, within_ids)

    def _query_nearest(
        self,
        query: t.Union[np.typing.ArrayLike, str],
        n: int = 100,
        within_ids: t.Sequence[str] = (),
    ) -> t.Tuple[t.List[str], t.List[float]]:
        query_filter = None
        if within_ids:
            query_filter = models.Filter(
                must=[
                    models.FieldCondition(
                        key=ID_PAYLOAD_KEY, match=models.MatchAny(any=list(within_ids))
                    )
                ]
            )

        search_result = self.client.query_points(
            collection_name=self.collection_name,
            query=query,
            limit=n,
            query_filter=query_filter,
            with_payload=[ID_PAYLOAD_KEY],
            using=self.vector_name,
        ).points

        ids = [hit.payload[ID_PAYLOAD_KEY] for hit in search_result if hit.payload]
        scores = [hit.score for hit in search_result]

        return ids, scores

    def _distance_mapping(self, measure: t.Optional[str] = None) -> models.Distance:
        if measure == "cosine":
            return models.Distance.COSINE
        if measure == "l2":
            return models.Distance.EUCLID
        if measure == "dot":
            return models.Distance.DOT
        else:
            raise ValueError(f"Unsupported measure: {measure}")

    def _convert_id(self, _id: str) -> str:
        """
        Converts any string into a UUID string based on a seed.

        Qdrant accepts UUID strings and unsigned integers as point ID.
        We use a seed to convert each string into a UUID string deterministically.
        This allows us to overwrite the same point with the original ID.
        """
        return str(uuid.uuid5(uuid.NAMESPACE_DNS, _id))<|MERGE_RESOLUTION|>--- conflicted
+++ resolved
@@ -42,10 +42,7 @@
         self.collection_name = uuid
         self.measure = measure
 
-<<<<<<< HEAD
-=======
         self.collection_name = re.sub("\W+", "", identifier)
->>>>>>> 9851801e
         if not self.client.collection_exists(self.collection_name):
             measure = (
                 measure.name if isinstance(measure, VectorIndexMeasureType) else measure
@@ -63,7 +60,8 @@
 
     def _create_collection(self):
         measure = (
-            self.measure.name if isinstance(self.measure, VectorIndexMeasureType) 
+            self.measure.name
+            if isinstance(self.measure, VectorIndexMeasureType)
             else self.measure
         )
         distance = self._distance_mapping(measure)
@@ -78,18 +76,6 @@
         :param items: List of vectors to add
         :param cache: Cache vectors (not used in Qdrant implementation).
         """
-<<<<<<< HEAD
-        if not self.client.collection_exists(self.collection_name):
-            self._create_collection()
-        points = [
-            models.PointStruct(
-                id=self._convert_id(item.id),
-                vector=(
-                    {self.vector_name: item.vector.tolist()}
-                    if self.vector_name
-                    else item.vector.tolist()
-                ),
-=======
         points = []
         for item in items:
             vector = (
@@ -98,7 +84,6 @@
             point = models.PointStruct(
                 id=self._convert_id(item.id),
                 vector={self.vector_name: vector} if self.vector_name else vector,
->>>>>>> 9851801e
                 payload={ID_PAYLOAD_KEY: item.id},
             )
             points.append(point)
