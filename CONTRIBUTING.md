## How To Contribute :rocket:


Hello! :wave: 

Thank you for considering contributing to `superduperdb`. There are many ways to contribute, and they are not limited to writing code. We welcome all contributions such as:

- bug reports
- documentation improvements
- enhancement suggestions
- expanding the reusable-snippets and use-cases

This project is intended to be a community effort, and it won't be possible without your support and enthusiasm.

## Where to Start? 

<<<<<<< HEAD
If you're new to open-source development, we recommend going through the GitHub “issues” tab to find items that interest you. Once you’ve found something interesting, the next step is to create your development environment.
=======
If you're new to open-source development, we recommend going through the [GitHub “issues” tab](https://github.com/SuperDuperDB/superduperdb/issues) to find items that interest you. Once you’ve found something interesting, the next step is to create your development environment.
>>>>>>> 2eaf5364

## Installation and setup

Once you've 'forked' and 'cloned' the code to your local machine, please follow these steps:

Get the code on your local:

```shell
# Clone and change location directory of the superduperdb repository, change the `<FORKED_NAME>` to your GitHub id
git clone git@github.com:<FORKED_NAME>/superduperdb.git
cd superduperdb
```

Set up your python environment:


```shell
# Create your Python virtual environment
python3 -m venv .venv

# Activate the Python virtual environment
. .venv/bin/activate  
```

Install the dependencies:

```shell
# Install pip-tools and latest version of pip
python3 -m pip install --upgrade pip-tools

# Install the superduperdb project in editable mode along with the developer tools
python3 -m pip install -e '.'
python3 -m pip install -r deploy/testenv/optional_requirements.txt
```

(Optional) build the docker development environment:
<<<<<<< HEAD

```shell
make testenv_image
```

=======

```shell
make testenv_image
```

>>>>>>> 2eaf5364
## Branch workflow

We follow something called a "fork and pull request" workflow for collaborating on our project. See [here](https://gist.github.com/Chaser324/ce0505fbed06b947d962) for a great overview on what some of these mysterious terms mean! 

## Running the tests

### Unittests

These tests check that there are no basic programming errors in how 
classes and functions work internally.

```shell
make unit-testing
```
<<<<<<< HEAD

### Extension integration tests

=======

### Extension integration tests

>>>>>>> 2eaf5364
These tests that package integrations, such as `sklearn` or `openai`
work properly.

```shell
make ext-testing
```

### Databackend integration tests

These tests check that data-backend integrations such as MongoDB or SQLite 
work as expected.

```shell
make databackend-testing
```

### Smoke tests of cluster mode

These tests check that cluster mode works as expected (`ray`, `vector-search`, `cdc`, `rest`):

```shell
make smoke-testing
```

## Getting Help 🙋

[![Slack](https://img.shields.io/badge/Slack-superduperdb-8A2BE2?logo=slack)](https://join.slack.com/t/superduperdb/shared_invite/zt-1zuojj0k0-RjAYBs1TDsvEa7yaFGa6QA)
[![Issues](https://img.shields.io/badge/Issues-superduperdb-8A2BE2?logo=github)](https://github.com/SuperDuperDB/superduperdb-stealth/issues)
[![Wiki](https://img.shields.io/badge/Project%20Wiki-superduperdb-8A2BE2?logo=github)](https://github.com/SuperDuperDB/superduperdb-stealth/wiki)

If you have any problems please contact a maintainer or community volunteer. The GitHub issues or the Slack channel are a great place to start. We look forward to seeing you there! :purple_heart:<|MERGE_RESOLUTION|>--- conflicted
+++ resolved
@@ -14,11 +14,7 @@
 
 ## Where to Start? 
 
-<<<<<<< HEAD
-If you're new to open-source development, we recommend going through the GitHub “issues” tab to find items that interest you. Once you’ve found something interesting, the next step is to create your development environment.
-=======
 If you're new to open-source development, we recommend going through the [GitHub “issues” tab](https://github.com/SuperDuperDB/superduperdb/issues) to find items that interest you. Once you’ve found something interesting, the next step is to create your development environment.
->>>>>>> 2eaf5364
 
 ## Installation and setup
 
@@ -55,19 +51,11 @@
 ```
 
 (Optional) build the docker development environment:
-<<<<<<< HEAD
 
 ```shell
 make testenv_image
 ```
 
-=======
-
-```shell
-make testenv_image
-```
-
->>>>>>> 2eaf5364
 ## Branch workflow
 
 We follow something called a "fork and pull request" workflow for collaborating on our project. See [here](https://gist.github.com/Chaser324/ce0505fbed06b947d962) for a great overview on what some of these mysterious terms mean! 
@@ -82,15 +70,9 @@
 ```shell
 make unit-testing
 ```
-<<<<<<< HEAD
 
 ### Extension integration tests
 
-=======
-
-### Extension integration tests
-
->>>>>>> 2eaf5364
 These tests that package integrations, such as `sklearn` or `openai`
 work properly.
 
