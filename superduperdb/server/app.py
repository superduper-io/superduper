import json
import sys
import threading
import time
from functools import cached_property
from traceback import format_exc

import uvicorn
from fastapi import APIRouter, Depends, FastAPI, Request
<<<<<<< HEAD
=======
from fastapi.exceptions import HTTPException
>>>>>>> 2eaf5364
from fastapi.middleware.cors import CORSMiddleware
from fastapi.responses import JSONResponse
from prettytable import PrettyTable
from starlette.middleware.base import BaseHTTPMiddleware

from superduperdb import logging
from superduperdb.base.build import build_datalayer
from superduperdb.base.datalayer import Datalayer

# --------------- Create exception handler middleware-----------------


class ExceptionHandlerMiddleware(BaseHTTPMiddleware):
    async def dispatch(self, request: Request, call_next):
        try:
            return await call_next(request)
        except Exception as e:
            host = getattr(getattr(request, "client", None), "host", None)
            port = getattr(getattr(request, "client", None), "port", None)
            url = (
                f"{request.url.path}?{request.query_params}"
                if request.query_params
                else request.url.path
            )
            exception_type, exception_value, _ = sys.exc_info()
            exception_traceback = format_exc()
            exception_name = getattr(exception_type, "__name__", None)
            msg = f'{host}:{port} - "{request.method} {url}"\
                    500 Internal Server Error <{exception_name}:\
                    {exception_value}>'
            logging.exception(msg, e=e)
            return JSONResponse(
                status_code=500,
                content={
                    'error': exception_name,
                    'messages': msg,
                    'traceback': exception_traceback,
                },
            )


class SuperDuperApp:
    """
    This is a wrapper class that prepares helper functions used to create a
    fastapi application in the realm of superduperdb.
    """

    def __init__(self, service='vector_search', port=8000, db: Datalayer = None):
        self.service = service
        self.port = port

        self.app_host = '0.0.0.0'
        self._app = FastAPI()

        self.router = APIRouter()
        self._user_startup = False
        self._user_shutdown = False

        self._app.add_middleware(ExceptionHandlerMiddleware)
        self._app.add_middleware(
            CORSMiddleware,
            allow_origins=["*"],  # You can specify a list of allowed origins here
            allow_credentials=True,
            allow_methods=[
                "GET",
                "POST",
                "PUT",
                "DELETE",
            ],  # You can adjust these as per your needs
            allow_headers=["*"],  # You can specify allowed headers here
        )
        self._db = db

    @cached_property
    def app(self):
        self._app.include_router(self.router)
        return self._app

    def raise_error(self, msg: str, code: int):
        raise HTTPException(code, detail=msg)

    @cached_property
    def db(self):
        return self._app.state.pool

    def add(self, *args, method='post', **kwargs):
        """
        Register an endpoint with this method.
        """

        def decorator(function):
            self.router.add_api_route(
                *args, **kwargs, endpoint=function, methods=[method]
            )

        return decorator

    def add_default_endpoints(self):
        """
        Add a list of default endpoints which comes out of the box with `SuperDuperApp`
        """

        @self.router.get('/health')
        def health():
            return {'status': 200}

        @self.router.post('/handshake/config')
        def handshake(cfg: str):
            from superduperdb import CFG

            cfg_dict = json.loads(cfg)
            match = CFG.match(cfg_dict)
            if match:
                return {'status': 200, 'msg': 'matched'}

            diff = CFG.diff(cfg_dict)

            return JSONResponse(
                status_code=400,
                content={'error': f'Config doesn\'t match based on this diff: {diff}'},
            )

    def print_routes(self):
        table = PrettyTable()

        # Define the table headers
        table.field_names = ["Path", "Methods", "Function"]

        # Add rows to the table
        for route in self._app.routes:
            table.add_row([route.path, ", ".join(route.methods), route.name])

        logging.info(f"Routes for '{self.service}' app: \n{table}")

    def pre_start(self, cfg=None):
        self.add_default_endpoints()

        if not self._user_startup:
            self.startup(cfg=cfg)
        if not self._user_shutdown:
            self.shutdown()
        assert self.app

    def run(self):
        uvicorn.run(
            self._app,
            host=self.app_host,
            port=self.port,
        )

    def start(self):
        """
        This method is used to start the application server
        """
        self.pre_start()
        self.print_routes()
        self.run()

    def startup(self, function=None, cfg=None):
        """
        This method is used to register a startup function
        """
        self._user_startup = True

        @self._app.on_event('startup')
        def startup_db_client():
            sys.path.append('./')
            if self._db is None:
                db = build_datalayer(cfg)
            else:
                db = self._db
            db.server_mode = True
            if function:
                function(db=db)
            self._app.state.pool = db

        return

    def shutdown(self, function=None):
        """
        This method is used to register a shutdown function
        """
        self._user_shutdown = True

        @self._app.on_event('shutdown')
        def shutdown_db_client():
            try:
                if function:
                    function(db=self._app.state.pool)
                self._app.state.pool.close()
            except AttributeError:
                raise Exception('Could not close the database properly')


def database(request: Request) -> Datalayer:
    return request.app.state.pool


def DatalayerDependency():
    """
    A helper method to be used for injecting datalayer instance
    into endpoint implementation
    """
    return Depends(database)


class Server(uvicorn.Server):
    def install_signal_handlers(self):
        pass

    def run_in_thread(self):
        self._thread = threading.Thread(target=self.run)
        self._thread.start()

        while not self.started:
            time.sleep(1e-3)

    def stop(self):
        self.should_exit = True
        self._thread.join()<|MERGE_RESOLUTION|>--- conflicted
+++ resolved
@@ -7,10 +7,7 @@
 
 import uvicorn
 from fastapi import APIRouter, Depends, FastAPI, Request
-<<<<<<< HEAD
-=======
 from fastapi.exceptions import HTTPException
->>>>>>> 2eaf5364
 from fastapi.middleware.cors import CORSMiddleware
 from fastapi.responses import JSONResponse
 from prettytable import PrettyTable
