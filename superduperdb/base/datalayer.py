import dataclasses as dc
import random
import typing as t
import warnings
from collections import defaultdict

import click
import networkx
import tqdm

import superduperdb as s
from superduperdb import logging
from superduperdb.backends.base.artifact import ArtifactStore
from superduperdb.backends.base.backends import vector_searcher_implementations
from superduperdb.backends.base.compute import ComputeBackend
from superduperdb.backends.base.data_backend import BaseDataBackend
from superduperdb.backends.base.metadata import MetaDataStore
from superduperdb.backends.base.query import (
    Delete,
    Insert,
    RawQuery,
    Select,
    Update,
    Write,
)
from superduperdb.backends.ibis.query import Table
from superduperdb.backends.local.compute import LocalComputeBackend
from superduperdb.base import exceptions, serializable
from superduperdb.base.cursor import SuperDuperCursor
from superduperdb.base.document import Document
from superduperdb.base.superduper import superduper
from superduperdb.cdc.cdc import DatabaseChangeDataCapture
from superduperdb.components.component import Component
from superduperdb.components.datatype import (
    DataType,
    _BaseEncodable,
    serializers,
)
from superduperdb.components.schema import Schema
from superduperdb.jobs.job import ComponentJob, FunctionJob, Job
from superduperdb.jobs.task_workflow import TaskWorkflow
from superduperdb.misc.colors import Colors
from superduperdb.misc.data import ibatch
from superduperdb.misc.download import download_content, download_from_one
from superduperdb.vector_search.base import BaseVectorSearcher, VectorItem
from superduperdb.vector_search.interface import FastVectorSearcher
from superduperdb.vector_search.update_tasks import copy_vectors, delete_vectors

DBResult = t.Any
TaskGraph = t.Any

DeleteResult = DBResult
InsertResult = t.Tuple[DBResult, t.Optional[TaskGraph]]
SelectResult = SuperDuperCursor
UpdateResult = t.Any

ExecuteQuery = t.Union[Select, Delete, Update, Insert, str]
ExecuteResult = t.Union[SelectResult, DeleteResult, UpdateResult, InsertResult]

ENDPOINTS = 'delete', 'execute', 'insert', 'like', 'select', 'update'


class Datalayer:
    """
    Base database connector for SuperDuperDB
    """

    type_id_to_cache_mapping = {
        'model': 'models',
        'metric': 'metrics',
        'datatype': 'datatypes',
        'vector_index': 'vector_indices',
        'schema': 'schemas',
    }

    def __init__(
        self,
        databackend: BaseDataBackend,
        metadata: MetaDataStore,
        artifact_store: ArtifactStore,
        compute: ComputeBackend = LocalComputeBackend(),
    ):
        """
        :param databackend: object containing connection to Datastore
        :param metadata: object containing connection to Metadatastore
        :param artifact_store: object containing connection to Artifactstore
        :param compute: object containing connection to ComputeBackend
        """
        logging.info("Building Data Layer")

        self.metrics = LoadDict(self, field='metric')
        self.models = LoadDict(self, field='model')
        self.datatypes = LoadDict(self, field='datatype')
        self.listeners = LoadDict(self, field='listener')
        self.vector_indices = LoadDict(self, field='vector_index')
        self.schemas = LoadDict(self, field='schema')
        self.datatypes.update(serializers)

        self.fast_vector_searchers = LoadDict(
            self, callable=self.initialize_vector_searcher
        )
        self.metadata = metadata
        self.artifact_store = artifact_store
        self.artifact_store.serializers = self.datatypes

        self.databackend = databackend
        # TODO: force set config stores connection url

        self.cdc = DatabaseChangeDataCapture(self)

        self.compute = compute
        self._server_mode = False

    @property
    def server_mode(self):
        return self._server_mode

    @server_mode.setter
    def server_mode(self, is_server: bool):
        assert isinstance(is_server, bool)
        self._server_mode = is_server

    def initialize_vector_searcher(
        self, identifier, searcher_type: t.Optional[str] = None, backfill=False
    ) -> t.Optional[BaseVectorSearcher]:
        searcher_type = searcher_type or s.CFG.cluster.vector_search.type
        vi = self.vector_indices[identifier]

        clt = vi.indexing_listener.select.table_or_collection

        vector_search_cls = vector_searcher_implementations[searcher_type]
        vector_comparison = vector_search_cls.from_component(vi)

        assert isinstance(clt.identifier, str), 'clt.identifier must be a string'

        self.backfill_vector_search(vi, vector_comparison)

        return FastVectorSearcher(self, vector_comparison, vi.identifier)

    def backfill_vector_search(self, vi, searcher):
        if s.CFG.cluster.vector_search.type == 'native':
            return

        if s.CFG.cluster.vector_search.uri and not self.server_mode:
            return

        logging.info(f"loading of vectors of vector-index: '{vi.identifier}'")

        if vi.indexing_listener.select is None:
            raise ValueError('.select must be set')

        key = vi.indexing_listener.key
        if key.startswith('_outputs.'):
            key = key.split('.')[1]

        query = vi.indexing_listener.select.outputs(vi.indexing_listener.predict_id)

        logging.info(str(query))

        id_field = query.table_or_collection.primary_id

        progress = tqdm.tqdm(desc='Loading vectors into vector-table...')
        for record_batch in ibatch(
            self.execute(query),
            s.CFG.cluster.vector_search.backfill_batch_size,
        ):
            items = []
            for record in record_batch:
                id = record[id_field]
                assert not isinstance(vi.indexing_listener.model, str)
                h = record[f'_outputs.{vi.indexing_listener.predict_id}']
                if isinstance(h, _BaseEncodable):
                    h = h.unpack(db=self)
                items.append(VectorItem.create(id=str(id), vector=h))

            searcher.add(items)
            progress.update(len(items))
        searcher.post_create()

    def set_compute(self, new: ComputeBackend):
        """
        Set a new compute engine at runtime. Use it only if you know what you do.
        The standard procedure is to set compute engine during initialization.
        """
        logging.warn(
            f"Change compute engine from '{self.compute.name}' to '{new.name}'"
        )

        self.compute.disconnect()
        logging.success(
            f"Succesfully disconnected from compute engine: '{self.compute.name}'"
        )

        logging.info(f"Connecting to compute engine: {new.name}")
        self.compute = new

    def get_compute(self):
        return self.compute

    def drop(self, force: bool = False):
        """
        Drop all data, artifacts and metadata
        """
        if not force and not click.confirm(
            f'{Colors.RED}[!!!WARNING USE WITH CAUTION AS YOU '
            f'WILL LOSE ALL DATA!!!]{Colors.RESET} '
            'Are you sure you want to drop the database? ',
            default=False,
        ):
            logging.warn('Aborting...')

        self.databackend.drop(force=True)
        self.metadata.drop(force=True)
        self.artifact_store.drop(force=True)

    def show(
        self,
        type_id: str,
        identifier: t.Optional[str] = None,
        version: t.Optional[int] = None,
    ):
        """
        Show available functionality which has been added using ``self.add``.
        If version is specified, then print full metadata

        :param type_id: type_id of component to show ['datatype', 'model', 'listener',
                       'learning_task', 'training_configuration', 'metric',
                       'vector_index', 'job']
        :param identifier: identifying string to component
        :param version: (optional) numerical version - specify for full metadata
        """
        if identifier is None and version is not None:
            raise ValueError(f'must specify {identifier} to go with {version}')

        if identifier is None:
            return self.metadata.show_components(type_id=type_id)

        if version is None:
            return sorted(
                self.metadata.show_component_versions(
                    type_id=type_id, identifier=identifier
                )
            )

        if version == -1:
            return self._get_object_info(type_id=type_id, identifier=identifier)

        return self._get_object_info(
            type_id=type_id, identifier=identifier, version=version
        )

    def _get_context(
        self, model, context_select: t.Optional[Select], context_key: t.Optional[str]
    ):
        assert 'context' in model.inputs.params, 'model does not take context'
        assert context_select is not None
        sources = list(self.execute(context_select))
        context = sources[:]
        if context_key is not None:
            context = [
                (
                    Document(r[context_key])
                    if isinstance(r[context_key], dict)
                    else Document({'_base': r[context_key]})
                )
                for r in context
            ]
        return context, sources

    def execute(self, query: ExecuteQuery, *args, **kwargs) -> ExecuteResult:
        """
        Execute a query on the db.

        :param query: select, insert, delete, update,
        """

        if isinstance(query, Delete):
            return self.delete(query, *args, **kwargs)
        if isinstance(query, Insert):
            return self.insert(query, *args, **kwargs)
        if isinstance(query, Select):
            return self.select(query, *args, **kwargs)
        if isinstance(query, Table):
            return self.select(query.to_query(), *args, **kwargs)
        if isinstance(query, Update):
            return self.update(query, *args, **kwargs)
        if isinstance(query, Write):
            return self.write(query, *args, **kwargs)
        if isinstance(query, RawQuery):
            return query.execute(self)

        raise TypeError(
            f'Wrong type of {query}; '
            f'Expected object of type {t.Union[Select, Delete, Update, Insert, str]}; '
            f'Got {type(query)};'
        )

    def delete(self, delete: Delete, refresh: bool = True) -> DeleteResult:
        """
        Delete data.

        :param delete: delete query object
        """
        result = delete.execute(self)
        if refresh and not self.cdc.running:
            return result, self.refresh_after_delete(delete, ids=result)
        return result, None

    def insert(
        self, insert: Insert, refresh: bool = True, datatypes: t.Sequence[DataType] = ()
    ) -> InsertResult:
        """
        Insert data.

        :param insert: insert query object
        """
        for e in datatypes:
            self.add(e)

        # TODO add this logic to a base Insert class
        artifacts = []
        for r in insert.documents:
            r['_fold'] = 'train'
            if random.random() < s.CFG.fold_probability:
                r['_fold'] = 'valid'
            artifacts.extend(list(r.get_leaves('artifact').values()))

        for a in artifacts:
            if a.x is not None:
                a.save(self.artifact_store)

        inserted_ids = insert.execute(self)

        cdc_status = self.cdc.running or s.CFG.cluster.cdc.uri is not None

        if refresh:
            if cdc_status:
                logging.warn('CDC service is active, skipping model/listener refresh')
            else:
                return inserted_ids, self.refresh_after_update_or_insert(
                    insert, ids=inserted_ids, verbose=False
                )
        return inserted_ids, None

    def select(self, select: Select, reference: bool = True) -> SelectResult:
        """
        Select data.

        :param select: select query object
        """
        if select.variables:
            select = select.set_variables(self)  # type: ignore[assignment]
        return select.execute(self, reference=reference)

    def refresh_after_delete(
        self,
        query: Delete,
        ids: t.Sequence[str],
        verbose: bool = False,
    ):
        """
        Trigger cleanup jobs after data deletion.

        :param query: Select or Update which reduces scope of computations
        :param ids: ids which reduce scopy of computations
        :param verbose: Toggle to ``True`` to get more output
        """
        task_workflow: TaskWorkflow = self._build_delete_task_workflow(
            query,
            ids=ids,
            verbose=verbose,
        )
        task_workflow.run_jobs()
        return task_workflow

    def refresh_after_update_or_insert(
        self,
        query: t.Union[Insert, Select, Update],
        ids: t.Sequence[str],
        verbose: bool = False,
        overwrite: bool = False,
    ):
        """
        Trigger computation jobs after data insertion.

        :param query: Select or Update which reduces scope of computations
        :param ids: ids which reduce scopy of computations
        :param verbose: Toggle to ``True`` to get more output
        """
        task_workflow: TaskWorkflow = self._build_task_workflow(
            query.select_table,  # TODO can be replaced by select_using_ids
            ids=ids,
            verbose=verbose,
            overwrite=overwrite,
        )
        task_workflow.run_jobs()
        return task_workflow

    def write(self, write: Write, refresh: bool = True) -> UpdateResult:
        """
        Bulk write data to database.

        :param write: update query object
        """
        write_result, updated_ids, deleted_ids = write.execute(self)

        cdc_status = self.cdc.running or s.CFG.cluster.cdc.uri is not None
        if refresh:
            if cdc_status:
                logging.warn('CDC service is active, skipping model/listener refresh')
            else:
                jobs = []
                for u, d in zip(write_result['update'], write_result['delete']):
                    q = u['query']
                    ids = u['ids']
                    # Overwrite should be true for update operation since updates
                    # could be done on collections with already existing outputs
                    # We need overwrite ouptuts on those select and recompute predict
                    job_update = self.refresh_after_update_or_insert(
                        query=q, ids=ids, verbose=False, overwrite=True
                    )
                    jobs.append(job_update)

                    q = d['query']
                    ids = d['ids']
                    job_update = self.refresh_after_delete(
                        query=q, ids=ids, verbose=False
                    )
                    jobs.append(job_update)

                return updated_ids, deleted_ids, jobs
        return updated_ids, deleted_ids, None

    def update(self, update: Update, refresh: bool = True) -> UpdateResult:
        """
        Update data.

        :param update: update query object
        """
        updated_ids = update.execute(self)

        cdc_status = self.cdc.running or s.CFG.cluster.cdc.uri is not None
        if refresh:
            if cdc_status:
                logging.warn('CDC service is active, skipping model/listener refresh')
            else:
                # Overwrite should be true since updates could be done on collections
                # with already existing outputs.
                # We need overwrite ouptuts on those select and recompute predict
                return updated_ids, self.refresh_after_update_or_insert(
                    query=update, ids=updated_ids, verbose=False, overwrite=True
                )
        return updated_ids, None

    def add(
        self,
        object: t.Union[Component, t.Sequence[t.Any], t.Any],
        dependencies: t.Sequence[Job] = (),
    ):
        """
        Add functionality in the form of components. Components are stored in the
        configured artifact store, and linked to the primary db through
        the metadata.

        :param object: Object to be stored
        :param dependencies: list of jobs which should execute before component
                             init begins
        """
        if isinstance(object, (list, tuple)):
            return type(object)(
                self._add(
                    object=component,
                    dependencies=dependencies,
                )
                for component in object
            )
        elif isinstance(object, Component):
            return self._add(object=object, dependencies=dependencies), object
        else:
            return self._add(superduper(object)), object

    def remove(
        self,
        type_id: str,
        identifier: str,
        version: t.Optional[int] = None,
        force: bool = False,
    ):
        """
        Remove component (version: optional)

        :param type_id: type_id of component to remove ['datatype', 'model', 'listener',
                        'training_configuration', 'vector_index']
        :param identifier: identifier of component (see `container.base.Component`)
        :param version: [optional] numerical version to remove
        :param force: force skip confirmation (use with caution)
        """
        # TODO: versions = [version] if version is not None else ...
        if version is not None:
            return self._remove_component_version(
                type_id, identifier, version=version, force=force
            )
        versions = self.metadata.show_component_versions(type_id, identifier)
        versions_in_use = []
        for v in versions:
            if self.metadata.component_version_has_parents(type_id, identifier, v):
                versions_in_use.append(v)

        if versions_in_use:
            component_versions_in_use = []
            for v in versions_in_use:
                unique_id = Component.make_unique_id(type_id, identifier, v)
                component_versions_in_use.append(
                    f"{unique_id} -> "
                    f"{self.metadata.get_component_version_parents(unique_id)}",
                )
            if not force:
                raise exceptions.ComponentInUseError(
                    f'Component versions: {component_versions_in_use} are in use'
                )
            else:
                warnings.warn(
                    exceptions.ComponentInUseWarning(
                        f'Component versions: {component_versions_in_use}'
                        ', marking as hidden'
                    )
                )

        if force or click.confirm(
            f'You are about to delete {type_id}/{identifier}, are you sure?',
            default=False,
        ):
            for v in sorted(list(set(versions) - set(versions_in_use))):
                self._remove_component_version(type_id, identifier, v, force=True)

            for v in sorted(versions_in_use):
                self.metadata.hide_component_version(type_id, identifier, v)
        else:
            logging.warn('aborting.')

    def load(
        self,
        type_id: str,
        identifier: str,
        version: t.Optional[int] = None,
        allow_hidden: bool = False,
        info_only: bool = False,
    ) -> t.Union[Component, t.Dict[str, t.Any]]:
        """
        Load component using uniquely identifying information.

        :param type_id: type_id of component to remove
                        ['datatype', 'model', 'listener', ...]
        :param identifier: identifier of component (see `container.base.Component`)
        :param version: [optional] numerical version
        :param allow_hidden: toggle to ``True`` to allow loading of deprecated
                             components
        :param info_only: toggle to ``True`` to return metadata only
        """

        if type_id == 'encoder':
            logging.warn(
                '"encoder" has moved to "datatype" this functionality will not work'
                ' after version 0.2.0'
            )
            type_id = 'datatype'

        info = self.metadata.get_component(
            type_id=type_id,
            identifier=identifier,
            version=version,
            allow_hidden=allow_hidden,
        )

        info = Document.decode(info, db=self)

        if info is None:
            raise exceptions.MetadataException(
                f'No such object of type "{type_id}", '
                f'"{identifier}" has been registered.'
            )

        if info_only:
            return info

        m = serializable.Serializable.decode(info, db=self)
        m.db = self
        m.on_load(self)

        if cm := self.type_id_to_cache_mapping.get(type_id):
            try:
                getattr(self, cm)[m.identifier] = m
            except KeyError:
                raise exceptions.ComponentException('%s not found in %s cache'.format())
        return m

    def _build_delete_task_workflow(
        self,
        query: Delete,
        ids: t.Sequence[str],
        verbose: bool = False,
    ):
        G = TaskWorkflow(self)
        vector_indices = self.show('vector_index')

        if not vector_indices:
            return G

        deleted_table_or_collection = query.table_or_collection.identifier

        for vi in vector_indices:
            vi = self.vector_indices[vi]
            listener_table_or_collection = (
                vi.indexing_listener.select.table_or_collection.identifier
            )

            if deleted_table_or_collection != listener_table_or_collection:
                continue

            if (
                s.CFG.cluster.vector_search.type == 'in_memory'
                and vi.identifier not in self.fast_vector_searchers
            ):
                continue

            G.add_node(
                f'{vi.identifier}.{delete_vectors.__name__}()',
                job=FunctionJob(
                    callable=delete_vectors,
                    args=[],
                    kwargs=dict(
                        vector_index=vi.identifier,
                        ids=ids,
                    ),
                ),
            )

        return G

    def _build_task_workflow(
        self,
        query,
        ids=None,
        dependencies=(),
        verbose: bool = True,
        overwrite: bool = False,
    ) -> TaskWorkflow:
        logging.debug(f"Building task workflow graph. Query:{query}")

        job_ids: t.Dict[str, t.Any] = defaultdict(lambda: [])
        job_ids.update(dependencies)
        # TODO use these job_ids as dependencies for every job

        G = TaskWorkflow(self)

        # TODO extract this logic from this class
        G.add_node(
            f'{download_content.__name__}()',
            job=FunctionJob(
                callable=download_content,
                args=[],
                kwargs=dict(
                    ids=ids,
                    query=query.dict().encode(),
                ),
            ),
        )

        listeners = self.show('listener')
        if not listeners:
            return G

        for identifier in listeners:
            # TODO reload listener here (with lazy loading)
            listener = self.listeners[identifier]
            if not listener.select:
                logging.debug(
                    f'Listener {identifier} was loaded with `None` select, '
                    f'{identifier} will not be added to refresh jobs.'
                )
                continue

            if (
                listener.select.table_or_collection.identifier
                != query.table_or_collection.identifier
            ):
                continue

            G.add_node(
                f'{listener.model.identifier}.predict_in_db({listener.id_key})',
                job=ComponentJob(
                    component_identifier=listener.model.identifier,
                    kwargs={
                        'X': listener.key,
                        'ids': ids,
<<<<<<< HEAD
                        'select': listener_select.dict().encode(),
=======
                        'select': query.dict().encode(),
>>>>>>> 8a80cc55
                        'overwrite': overwrite,
                        'predict_id': listener.predict_id,
                        **listener.predict_kwargs,
                    },
                    method_name='predict_in_db',
                    type_id='model',
                ),
            )

        for identifier in listeners:
            listener = self.listeners[identifier]
            if listener.select is None:
                continue
            if (
                listener.select.table_or_collection.identifier
                != query.table_or_collection.identifier
            ):
                continue
            G.add_edge(
                f'{download_content.__name__}()',
                f'{listener.model.identifier}.predict_in_db({listener.id_key})',
            )
            if not self.cdc.running:
                deps = self.listeners[identifier].dependencies
                for _, dep, _ in deps:
                    upstream = self.listeners[dep]
                    dep_node = (
                        f'{upstream.model.identifier}.predict_in_db({upstream.id_key})'
                    )
                    if dep_node in G.nodes:
                        G.add_edge(
                            dep_node,
                            f'{listener.model.identifier}.predict_in_db({listener.id_key})',
                        )
                    else:
                        logging.warn(
                            f'The dependent listener {upstream.identifier} is either'
                            ' does not exist.'
                            'Please make sure to add this listener'
                            f'`db.add(...)`'
                        )

        if s.CFG.cluster.vector_search.type == 'native':
            return G

        for identifier in self.show('vector_index'):
            # if a vector-searcher is not loaded, then skip
            # since s.CFG.cluster.vector_search_type == 'in_memory' implies the
            # program is standalone

            if (
                s.CFG.cluster.vector_search.uri is None
                and identifier not in self.fast_vector_searchers
            ):
                continue

            vi = self.vector_indices[identifier]
            if (
                vi.indexing_listener.select.table_or_collection.identifier
                != query.table_or_collection.identifier
            ):
                continue

            G.add_node(
                f'{identifier}.{copy_vectors.__name__}',
                FunctionJob(
                    callable=copy_vectors,
                    args=[],
                    kwargs={
                        'vector_index': identifier,
                        'ids': ids,
                        'query': vi.indexing_listener.select.dict().encode(),
                    },
                ),
            )
            model = vi.indexing_listener.model.identifier
            key = vi.indexing_listener.id_key
            G.add_edge(
                f'{model}.predict_in_db({key})', f'{identifier}.{copy_vectors.__name__}'
            )

        return G

    def _update(
        self, object, dependencies: t.Sequence[Job] = (), parent: t.Optional[str] = None
    ):
        # TODO add update logic here to check changed attributes
        s.logging.debug(f'{object.unique_id} already exists - doing nothing')
        return []

    def _add_child_components(self, components, parent):
        # TODO this is a bit of a mess
        # it handles the situation in `Stack` when
        # the components should be added in a certain order
        G = networkx.DiGraph()
        lookup = {(c.type_id, c.identifier): c for c in components}
        for k in lookup:
            G.add_node(k)
            for d in lookup[k].dependencies:
                if d[:2] in lookup:
                    G.add_edge(d, lookup[k].id_tuple)

        nodes = networkx.topological_sort(G)
        jobs = {}
        for n in nodes:
            component = lookup[n]
            dependencies = sum(
                [jobs.get(d[:2], []) for d in component.dependencies], []
            )
            tmp = self._add(
                component, parent=parent.unique_id, dependencies=dependencies
            )
            jobs[n] = tmp

        return sum(list(jobs.values()), [])

    def _add(
        self,
        object: Component,
        dependencies: t.Sequence[Job] = (),
        parent: t.Optional[str] = None,
    ):
        jobs = list(dependencies)
        object.db = self
        object.pre_create(self)
        assert hasattr(object, 'identifier')
        assert hasattr(object, 'version')

        if not isinstance(object.identifier, serializable.Variable):
            existing_versions = self.show(object.type_id, object.identifier)
        else:
            existing_versions = []
        already_exists = (
            isinstance(object.version, int) and object.version in existing_versions
        )

        if already_exists:
            return self._update(object, dependencies=dependencies, parent=parent)

        if object.version is None:
            if existing_versions:
                object.version = max(existing_versions) + 1
            else:
                object.version = 0

        leaves = object.dict().get_leaves()
        leaves = leaves.values()
        artifacts = [leaf for leaf in leaves if isinstance(leaf, _BaseEncodable)]
        children = [leaf for leaf in leaves if isinstance(leaf, Component)]
        jobs.extend(self._add_child_components(children, parent=object))

        # need to do this again to get the versions of the children
        object.set_variables(self)
        serialized = object.dict().encode()

        if artifacts:
            self.artifact_store.save(serialized)

        self.metadata.create_component(serialized)

        if parent is not None:
            self.metadata.create_parent_child(parent, object.unique_id)
        object.post_create(self)
        self._add_component_to_cache(object)
        these_jobs = object.schedule_jobs(self, dependencies=dependencies)
        jobs.extend(these_jobs)
        return jobs

    def _delete(self, delete: Delete):
        delete.execute(self)

    def _remove_component_version(
        self,
        type_id: str,
        identifier: str,
        version: int,
        force: bool = False,
    ):
        unique_id = Component.make_unique_id(type_id, identifier, version)
        if self.metadata.component_version_has_parents(type_id, identifier, version):
            parents = self.metadata.get_component_version_parents(unique_id)
            raise Exception(f'{unique_id} is involved in other components: {parents}')

        if force or click.confirm(
            f'You are about to delete {unique_id}, are you sure?',
            default=False,
        ):
            component = self.load(type_id, identifier, version=version)
            info = self.metadata.get_component(type_id, identifier, version=version)
            if hasattr(component, 'cleanup'):
                # TODO - is there an abstract method thingy for this?
                component.cleanup(self)

            if type_id in self.type_id_to_cache_mapping:
                try:
                    del getattr(self, self.type_id_to_cache_mapping[type_id])[
                        identifier
                    ]
                except KeyError:
                    pass

            self.artifact_store.delete(info)
            self.metadata.delete_component_version(type_id, identifier, version=version)

    def _get_content_for_filter(self, filter) -> Document:
        if isinstance(filter, dict):
            filter = Document(filter)
        if '_id' not in filter:
            filter['_id'] = 0
        download_from_one(filter)
        if not filter['_id']:
            del filter['_id']
        return filter

    # TODO should create file handler separately
    def _get_file_content(self, r):
        for k in r:
            if isinstance(r[k], dict):
                r[k] = self._get_file_content(r[k])
        return r

    # TODO should be confined to metadata implementation
    def _get_object_info(self, identifier, type_id, version=None):
        return self.metadata.get_component(type_id, identifier, version=version)

    def replace(
        self,
        object: t.Any,
        upsert: bool = False,
    ):
        """
        (Use-with caution!!) Replace a model in artifact store with updated object.
        :param object: object to replace
        :param upsert: toggle to ``True`` to enable even if object doesn't exist yet
        """
        try:
            info = self.metadata.get_component(
                object.type_id, object.identifier, version=object.version
            )
        except FileNotFoundError:
            if upsert:
                return self.add(
                    object,
                )
            raise FileNotFoundError

        # If object has no version, update the last version
        object.version = info['version']
        self.artifact_store.delete(info)
        new_info = self.artifact_store.save(object.dict().encode())
        self.metadata.replace_object(
            new_info,
            identifier=object.identifier,
            type_id='model',
            version=object.version,
        )

    def select_nearest(
        self,
        like: t.Union[t.Dict, Document],
        vector_index: str,
        ids: t.Optional[t.Sequence[str]] = None,
        outputs: t.Optional[Document] = None,
        n: int = 100,
    ) -> t.Tuple[t.List[str], t.List[float]]:
        # TODO - make this un-ambiguous
        if not isinstance(like, Document):
            assert isinstance(like, dict)
            like = Document(like)
        like = self._get_content_for_filter(like)
        vi = self.vector_indices[vector_index]
        if outputs is None:
            outs: t.Dict = {}
        else:
            outs = outputs.encode()
            if not isinstance(outs, dict):
                raise TypeError(f'Expected dict, got {type(outputs)}')
        logging.info(str(outs))
        return vi.get_nearest(like, db=self, ids=ids, n=n, outputs=outs)

    # TODO deprecate in favour of remote model calls
    def predict(
        self,
        model_name: str,
        input: t.Union[Document, t.Any],
        context_select: t.Optional[t.Union[str, Select]] = None,
        context_key: t.Optional[str] = None,
    ) -> t.Tuple[Document, t.List[Document]]:
        """
        Apply model to input.

        :param model_name: model identifier
        :param input: input to be passed to the model.
                      Must be possible to encode with registered datatypes
        :param context_select: select query object to provide context
        :param context_key: key to use to extract context from context_select
        """
        model = self.models[model_name]
        context = None
        sources: t.List[Document] = []

        if context_select is not None:
            assert 'context' in model.inputs.params
            if isinstance(context_select, Select):
                context, sources = self._get_context(model, context_select, context_key)
            elif isinstance(context_select, str):
                context = context_select
            else:
                raise TypeError("context_select should be either Select or str")
            context = [r.unpack() for r in context]
        else:
            sources = []

        if 'context' in model.inputs.params:
            out = model.predict_one(input, context=context)
        else:
            out = model.predict_one(input)

        if isinstance(model.datatype, DataType):
            out = model.datatype(out)
        elif isinstance(model.output_schema, Schema):
            # TODO make Schema callable
            out = model.output_schema.encode(out)

        if not isinstance(out, dict):
            out = {'_base': out}
        return Document(out), sources

    def close(self):
        """
        Gracefully shutdown the Datalayer
        """
        logging.info("Disconnect from Data Store")
        self.databackend.disconnect()

        logging.info("Disconnect from Metadata Store")
        self.metadata.disconnect()

        logging.info("Disconnect from Artifact Store")
        self.artifact_store.disconnect()

        logging.info("Disconnect from Compute Engine")
        self.compute.disconnect()

        # TODO: gracefully close all opened connections
        return

    def _add_component_to_cache(self, component: Component):
        """
        Add component to cache when it is added to the db.
        Avoiding the need to load it from the db again.
        """
        type_id = component.type_id
        if cm := self.type_id_to_cache_mapping.get(type_id):
            getattr(self, cm)[component.identifier] = component
        component.on_load(self)


@dc.dataclass
class LoadDict(dict):
    database: Datalayer
    field: t.Optional[str] = None
    callable: t.Optional[t.Callable] = None

    def __missing__(self, key: str):
        if self.field is not None:
            value = self[key] = self.database.load(self.field, key)
        else:
            msg = f'callable is ``None`` for {key}'
            assert self.callable is not None, msg
            value = self[key] = self.callable(key)
        return value<|MERGE_RESOLUTION|>--- conflicted
+++ resolved
@@ -693,11 +693,7 @@
                     kwargs={
                         'X': listener.key,
                         'ids': ids,
-<<<<<<< HEAD
                         'select': listener_select.dict().encode(),
-=======
-                        'select': query.dict().encode(),
->>>>>>> 8a80cc55
                         'overwrite': overwrite,
                         'predict_id': listener.predict_id,
                         **listener.predict_kwargs,
