--- conflicted
+++ resolved
@@ -181,11 +181,10 @@
           // Please change this to your repo.
           // Remove this to remove the "edit this page" links.
           editUrl:
-<<<<<<< HEAD
+
             'https://github.com/SuperDuperDB/superduperdb/blob/main/docs/hr',
-=======
+
             'https://github.com/SuperDuperDB/superduperdb/blob/main/docs',
->>>>>>> 6232963f
         },
         blog: {
           showReadingTime: true,
