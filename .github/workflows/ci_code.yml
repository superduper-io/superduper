--- conflicted
+++ resolved
@@ -8,19 +8,11 @@
     paths-ignore:
       - ".github/**"
       - 'docs/**'
-<<<<<<< HEAD
-      - '**/*.md'
-      - '**/*.rst'
-      - '**/*.json'
-      - ".github/**"
-  workflow_dispatch:  # allows triggering a GitHub action manually - see 'Actions' tab
-=======
       - 'examples/**'
       - '*.md'
       - '*.rst'
   workflow_dispatch:
 
->>>>>>> faf14d68
 
 concurrency:
   group: ${{ github.ref }}
@@ -144,7 +136,4 @@
       - name: Shutdown Testing Environment
         run: |
           # Run the integrated testing environment
-          make testenv_init
-
-          # Remove the data directory
-          sudo rm -rf deploy/testenv/.test_data+          make testenv_shutdown