--- conflicted
+++ resolved
@@ -1,7 +1,4 @@
-<<<<<<< HEAD
-=======
 import importlib
->>>>>>> 2eaf5364
 import re
 import typing as t
 
