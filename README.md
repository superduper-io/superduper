--- conflicted
+++ resolved
@@ -52,27 +52,16 @@
 - Standard Machine Learning Use-Cases (Classification, Segmentation, Recommendation etc.)
 - Highly custom AI use-cases involving ultra specialized models
 
-<<<<<<< HEAD
+
 ### Key Features:
 - **[Integration of AI with your existing data infrastructure](https://docs.superduperdb.com/docs/docs/apply_models):** Integrate any AI models and APIs with your databases in a single scalable deployment, without the need for additional pre-processing steps, ETL or boilerplate code.
 - **[Streaming Inference](https://docs.superduperdb.com/docs/docs/daemonizing_models_with_listeners):** Have your models compute outputs automatically and immediately as new data arrives, keeping your deployment always up-to-date.
 - **[Scalable Model Training](https://docs.superduperdb.com/docs/docs/training_models):** Train AI models on large, diverse datasets simply by querying your training data. Ensured optimal performance via in-build computational optimizations.
-=======
-#### Key Features:
-- **[Deploy AI Models and APIs directly on your database](https://docs.superduperdb.com/docs/docs/apply_models):** Integrate all your AI models and APIs directly with your database with a simple Python command in a single scalable deployment that is easy-to-manage, without the need for additional pre-processing steps, ETL or boilerplate code.
-- **[Streaming Inference](https://docs.superduperdb.com/docs/docs/daemonizing_models_with_listeners):** Activate your models to compute outputs automatically and immediately as new data arrives, propagating results to downstream applications in real-time, keeping your deployment up-to-date.
-- **[Scalable Model Training](https://docs.superduperdb.com/docs/docs/training_models):** Train AI models on large, diverse datasets simply by querying your training data, while ensuring improved performance and ease of management, utilizing in-built optimizations.
->>>>>>> e84c3304
 - **[Model Chaining](https://docs.superduperdb.com/docs/docs/linking_interdependent_models)**: Easily setup complex workflows by connecting models and APIs to work together in an interdependent and sequential manner.
 - **[Simple, but Extendable Interface](https://docs.superduperdb.com/docs/docs/procedural_vs_declarative_api)**: Add and leverage any function, program, script or algorithm from the Python ecosystem to enhance your workflows and applications. Drill down on any layer as deep as it gets, up until the inner workings of your models while operating SuperDuperDB with simple Python commands.
 - **[Difficult Data-Types](https://docs.superduperdb.com/docs/docs/encoding_special_data_types)**: Work directly with images, video, audio in your datastore, and any type which can be encoded as `bytes` in Python.
-<<<<<<< HEAD
 - **[Feature Storing](https://docs.superduperdb.com/docs/docs/mongodb_query_API#inserts):** Turn your database into a centralized repository for storing and managing inputs and outputs of AI models of arbitrary data-types, making them available in a structured format and known environment.
 - **[Vector Search](https://docs.superduperdb.com/docs/docs/vector_search):** No need for duplicating and migrating your data to additional specialized vector databases - turn your existing battle-tested datastore into a fully-fledged multi-modal vector-search database, including easy generation of vector embeddings and vector indexes of your data with preferred models and APIs.
-=======
-- **[Feature Store](https://docs.superduperdb.com/docs/docs/mongodb_query_API#inserts):** Turn your database into a centralized repository for storing and managing inputs and outputs of AI models of arbitrary data-types, making them available in a structured format and known environment.
-- **[Vector Search](https://docs.superduperdb.com/docs/docs/vector_search):** No need to duplicate or migrate your data to specialized vector databases - turn your existing battle-tested datastore into a fully-fledged multi-modal vector-search database, including easy generation of vector embeddings and vector indexes of your data with preferred models and APIs.
->>>>>>> e84c3304
 
 ### Why opt for SuperDuperDB?
 || With SuperDuperDB | Without |
