<p align="center">
	<a href="https://www.superduperdb.com">
     <img width="90%" src="https://raw.githubusercontent.com/SuperDuperDB/superduperdb/main/docs/img/SuperDuperDB_logo_color.svg">
  </a>
</p>

<h1 align="center">Deploy, train and operate AI in <a href="https://www.mongodb.com/">MongoDB</a>!
</h1>

<p align="center">
<a href="https://codecov.io/gh/SuperDuperDB/superduperdb/branch/main">
    <img src="https://codecov.io/gh/SuperDuperDB/superduperdb/branch/main/graph/badge.svg" alt="Coverage">
</a>
<a href="https://join.slack.com/t/superduperdb/shared_invite/zt-1zuojj0k0-RjAYBs1TDsvEa7yaFGa6QA">
    <img src="https://img.shields.io/badge/slack-superduperdb-8A2BE2?logo=slack" alt="slack">
</a>
<a href="https://pypi.org/project/superduperdb">
    <img src="https://img.shields.io/pypi/v/superduperdb?color=%23007ec6&label=pypi%20package" alt="Package version">
</a>
<a href="https://pypi.org/project/superduperdb">
    <img src="https://img.shields.io/pypi/pyversions/superduperdb.svg" alt="Supported Python versions">
</a>    
<a href="https://colab.research.google.com/github/SuperDuperDB/superduperdb/blob/main/docs/how_to/playground.ipynb">
    <img src="https://colab.research.google.com/assets/colab-badge.svg" alt="Open In Colab">
</a>  
</p>


#### SuperDuperDB is an open-source environment to easily integrate AI with your data: from LLMs and public AI APIs to bespoke machine learning models and custom use-cases.
#### No data duplication, no pipelines, no duplicate infrastructure — just Python!<img src="https://s3.dualstack.us-east-2.amazonaws.com/pythondotorg-assets/media/files/python-logo-only.svg" width="3%"/>

<hr>
- <a href="https://superduperdb.github.io/superduperdb/"><strong>Explore the docs!</strong></a><br>
- <a href="https://superduperdb.github.io/superduperdb/examples/index.html"><strong>Check out example use cases!</strong></a><br>
- <a href="https://colab.research.google.com/github/SuperDuperDB/superduperdb/blob/main/docs/how_to/playground.ipynb"><strong>Quickstart with Google Colab!</strong></a><br>
<hr>

<<<<<<< HEAD

<h3 align="center">
	<a href="#installation">Installation</a>
	<span> | </span>
	<a href="#quickstart-">Quickstart</a>
	<span> | </span>
	<a href="#community--getting-help">Get Help </a>
	<span> | </span>
	<a href="#contributing">Contributing </a>
	<span> | </span>
	<a href="#feedback">Feedback </a>
	<span> | </span>
	<a href="#license">License </a>
	<span> | </span>
	<a href="#join-us">Join Us </a>
=======
<h3 align="center">
	<a href="#installation-electric_plug">Installation</a>
	<span> | </span>
	<a href="#quickstart-">Quickstart</a>
	<span> | </span>
	<a href="#contributing-seedling">Contributing </a>
	<span> | </span>
	<a href="#feedback-">Feedback </a>
	<span> | </span>
	<a href="#license-">License </a>
	<span> | </span>
	<a href="#community--getting-help-">Get Help </a>
	<span> | </span>
	<a href="#join-us-">Join Us </a>
>>>>>>> 3cbaf536
</h3>
<hr>


# Introduction  

### 🔮 What can you do with SuperDuperDB?

- **Deploy** all your AI models to automatically **compute outputs (inference)** in the database in a single environment with simple Python commands.  
- **Train** models on your data in your database simply by querying without additional ingestion and pre-processing.  
- **Integrate** AI APIs (such as OpenAI) to work together with other models on your data effortlessly. 
- **Search** your data with vector-search, including model management and serving.

 ### ⁉️ Why choose SuperDuperDB?

- Avoid data duplication, pipelines and duplicate infrastructure with a **single scalable deployment**.
- **Deployment always up-to-date** as new data is handled automatically and immediately.
- A **simple and familiar Python interface** that can handle even the most complex AI use-cases.

### 👨‍💻🧑‍🔬👷 Who is SuperDuperDB for?

  - **Python developers** using MongoDB who want to build AI into their applications easily.
  - **Data scientists & ML engineers** who want to develop AI models using their favourite tools, with minimum infrastructural overhead.
  - **Infrastructure engineers** who want a single scalable setup that supports both local, on-prem and cloud deployment.

### 🪄 SuperDuperDB transforms your MongoDB into:

  - **An end-to-end live AI deployment** which includes a **model repository and registry**, **model training** and **computation of outputs/ inference** 
  - **A feature store** in which the model outputs are stored alongside the inputs in any data format. 
  - **A fully functional vector database** to easily generate vector embeddings of your data with your favorite models and APIs and connect them with MongoDB or LanceDB vector search 
  - *(Coming soon)* **A model performance monitor** enabling model quality and degradation to be monitored as new data is inserted  

<br>

<p align="center">
  <img width="100%" src="https://raw.githubusercontent.com/SuperDuperDB/superduperdb/main/docs/img/SuperDuperDB_diagram.svg">
</p>

# How to
### The following are examples of how you use SuperDuperDB with Python (find all how-tos and examples <a href="https://superduperdb.github.io/superduperdb">in the docs here</a>): 

- **Add a ML/AI model into your database <a href="404">(read more in the docs here)</a>:**
```python
import pymongo
from sklearn.svm import SVC

from superduperdb import superduper

# Make your db superduper!
db = superduper(pymongo.MongoClient().my_db)

# Models client can be converted to SuperDuperDB objects with a simple wrapper.
model = superduper(SVC())

# Add the model into the database
db.add(model)

# Predict on the selected data.
model.predict(X='input_col', db=db, select=Collection(name='test_documents').find({'_fold': 'valid'}))
```

<br>

- **Train/fine-tune a model <a href="https://superduperdb.github.io/superduperdb/usage/models.html#training-models-on-data-with-fit">(read more in the docs here)</a>:**

```python
import pymongo
from sklearn.svm import SVC

from superduperdb import superduper

# Make your db superduper!
db = superduper(pymongo.MongoClient().my_db)

# Models client can be converted to SuperDuperDB objects with a simple wrapper.
model = superduper(SVC())

# Predict on the selected data.
model.predict(X='input_col', db=db, select=Collection(name='test_documents').find({'_fold': 'valid'}))
```

<br>

- **Use MongoDB as your vector search database <a href="https://superduperdb.github.io/superduperdb/usage/vector_index.html">(read more in the docs here)</a>:**
```python
# First a "Listener" makes sure vectors stay up-to-date
indexing_listener = Listener(model=OpenAIEmbedding(), key='text', select=collection.find())

# This "Listener" is linked with a "VectorIndex"
db.add(VectorIndex('my-index', indexing_listener=indexing_listener))

# The "VectorIndex" may be used to search data. Items to be searched against are passed
# to the registered model and vectorized. No additional app layer is required.
# By default, SuperDuperDB uses LanceDB for vector comparison operations
db.execute(collection.like({'text': 'clothing item'}, 'my-index').find({'brand': 'Nike'}))
```

<br>

- **Use OpenAI, PyTorch or Hugging face model as an embedding model for vector search <a href="https://superduperdb.github.io/superduperdb/examples/compare_vector_search_solutions.html">(read more in the docs here)</a>:**
```python
# Create a ``VectorIndex`` instance with indexing listener as OpenAIEmbedding and add it to the database.
db.add(
    VectorIndex(
        identifier='my-index',
        indexing_listener=Listener(
            model=OpenAIEmbedding(identifier='text-embedding-ada-002'),
            key='abstract',
            select=Collection(name='wikipedia').find(),
        ),
    )
)
# The above also executes the embedding model (openai) with the select query on the key.

# Now we can use the vector-index to search via meaning through the wikipedia abstracts
cur = db.execute(
    Collection(name='wikipedia')
        .like({'abstract': 'philosophers'}, n=10, vector_index='my-index')
)
```

<br>

- **Add Llama 2 model directly into your database! <a href="https://superduperdb.github.io/superduperdb/usage/models.html#tranformers">(read more in the docs here)</a>:**
```python
model_id = "meta-llama/Llama-2-7b-chat-hf"
tokenizer = AutoTokenizer.from_pretrained(model_id)
pipeline = transformers.pipeline(
    "text-generation",
    model=model_id,
    torch_dtype=torch.float16,
    device_map="auto",
)

model = Pipeline(
    identifier='my-sentiment-analysis',
    task='text-generation',
    preprocess=tokenizer,
    object=pipeline,
    torch_dtype=torch.float16,
    device_map="auto",
)

# You can easily predict on your collection documents.
model.predict(
    X=Collection(name='test_documents').find(),
    db=db,
    do_sample=True,
    top_k=10,
    num_return_sequences=1,
    eos_token_id=tokenizer.eos_token_id,
    max_length=200
)
```

<br>

- **Use models outputs as inputs to downstream models <a href="https://superduperdb.github.io/superduperdb/usage/queries.html#featurization">(read more in the docs here)</a>:**

```python
model.predict(
    X='input_col',
    db=db,
    select=coll.find().featurize({'X': '<upstream-model-id>'}),  # already registered upstream model-id
    listen=True,
)
```

# Installation
**1. Install SuperDuperDB via `pip` *(~1 minute)*:**
```
pip install superduperdb
```
#### 2. MongoDB Installation *(~10-15 minutes)*:
   - You already have MongoDB installed? Let's go!
   - You need to install MongoDB? See the docs <a href="https://www.mongodb.com/docs/manual/installation/">here</a>.

#### 3. Try one of our example use cases/notebooks <a href="https://superduperdb.github.io/superduperdb/examples/index.html">found here</a> (~as many minutes you enjoy)!
<br>

*⚠️ Disclaimer: SuperDuperDB is currently in *beta*. Please expect breaking changes, rough edges and fast pace of new and cool feature development!*


# Quickstart 🚀

#### Try SuperDuperDB in Google Colab 
[![Open In Colab](https://colab.research.google.com/assets/colab-badge.svg)](https://colab.research.google.com/github/SuperDuperDB/superduperdb/blob/main/docs/how_to/playground.ipynb)

This will set up a playground environment that includes:
- an installation of SuperDuperDB
- an installation of a MongoDB instance containing image data and `torch` models

Have fun!

# Community & Getting Help 

#### If you have any problems, questions, comments or ideas:
- Join <a href="https://join.slack.com/t/superduperdb/shared_invite/zt-1zuojj0k0-RjAYBs1TDsvEa7yaFGa6QA">our Slack</a> (we look forward to seeing you there).
- Search through <a href="https://github.com/SuperDuperDB/superduperdb/discussions">our GitHub Discussions</a>, or <a href="https://github.com/SuperDuperDB/superduperdb/discussions/new/choose">add a new question</a>.
- Comment <a href="https://github.com/SuperDuperDB/superduperdb/issues/">an existing issue</a> or create <a href="https://github.com/SuperDuperDB/superduperdb/issues/new/choose">a new one</a>.
- Send us an email to gethelp@superduperdb.com.
- Feel free to contact a maintainer or community volunteer directly! 

# Contributing  

#### There are many ways to contribute, and they are not limited to writing code. We welcome all contributions such as:


- <a href="https://github.com/SuperDuperDB/superduperdb/issues/new/choose">Bug reports</a>
- <a href="https://github.com/SuperDuperDB/superduperdb/issues/new/choose">Documentation improvements</a>
- <a href="https://github.com/SuperDuperDB/superduperdb/issues/new/choose">Enhancement suggestions</a>
- <a href="https://github.com/SuperDuperDB/superduperdb/issues/new/choose">Feature requests</a>
- <a href="https://github.com/SuperDuperDB/superduperdb/issues/new/choose">Expanding the tutorials and use case examples</a>

Please see our [Contributing Guide](CONTRIBUTING.md) for details.

# Feedback 

Help us to improve SuperDuperDB by providing your valuable feedback
<a href="https://docs.google.com/forms/d/e/1FAIpQLScKNyLCjSEWAwc-THjC7NJVDNRxQmVR5ey30VVayPhWOIhy1Q/viewform">here</a>!

# License  

SuperDuperDB is open-source and intended to be a community effort, and it won't be possible without your support and enthusiasm.
It is distributed under the terms of the AGPL (Affero GPLv3 Public License). Any contribution made to this project will be subject to the same provisions.

<<<<<<< HEAD
If AGPL doesn’t work for you or your company please reach out to us at license@superduperdb.com to for a more permissive license.

=======
>>>>>>> 3cbaf536
# Join Us 

We are looking for nice people who are invested in the problem we are trying to solve to join us full-time. Find roles that we are trying to fill <a href="https://join.com/companies/superduperdb">here</a>!<|MERGE_RESOLUTION|>--- conflicted
+++ resolved
@@ -35,8 +35,6 @@
 - <a href="https://colab.research.google.com/github/SuperDuperDB/superduperdb/blob/main/docs/how_to/playground.ipynb"><strong>Quickstart with Google Colab!</strong></a><br>
 <hr>
 
-<<<<<<< HEAD
-
 <h3 align="center">
 	<a href="#installation">Installation</a>
 	<span> | </span>
@@ -51,22 +49,6 @@
 	<a href="#license">License </a>
 	<span> | </span>
 	<a href="#join-us">Join Us </a>
-=======
-<h3 align="center">
-	<a href="#installation-electric_plug">Installation</a>
-	<span> | </span>
-	<a href="#quickstart-">Quickstart</a>
-	<span> | </span>
-	<a href="#contributing-seedling">Contributing </a>
-	<span> | </span>
-	<a href="#feedback-">Feedback </a>
-	<span> | </span>
-	<a href="#license-">License </a>
-	<span> | </span>
-	<a href="#community--getting-help-">Get Help </a>
-	<span> | </span>
-	<a href="#join-us-">Join Us </a>
->>>>>>> 3cbaf536
 </h3>
 <hr>
 
@@ -293,11 +275,8 @@
 SuperDuperDB is open-source and intended to be a community effort, and it won't be possible without your support and enthusiasm.
 It is distributed under the terms of the AGPL (Affero GPLv3 Public License). Any contribution made to this project will be subject to the same provisions.
 
-<<<<<<< HEAD
 If AGPL doesn’t work for you or your company please reach out to us at license@superduperdb.com to for a more permissive license.
 
-=======
->>>>>>> 3cbaf536
 # Join Us 
 
 We are looking for nice people who are invested in the problem we are trying to solve to join us full-time. Find roles that we are trying to fill <a href="https://join.com/companies/superduperdb">here</a>!