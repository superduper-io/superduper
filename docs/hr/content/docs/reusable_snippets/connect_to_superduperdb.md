---
sidebar_label: Connect to SuperDuperDB
---
import Tabs from '@theme/Tabs';
import TabItem from '@theme/TabItem';

<!-- TABS -->
# Connect to SuperDuperDB

:::note
Note that this is only relevant if you are running SuperDuperDB in development mode.
Otherwise refer to "Configuring your production system".
:::


<Tabs>
    <TabItem value="MongoDB" label="MongoDB" default>
        ```python
        from superduperdb import superduper
        
        db = superduper('mongodb://localhost:27017/documents')        
        ```
    </TabItem>
    <TabItem value="SQLite" label="SQLite" default>
        ```python
        from superduperdb import superduper
        db = superduper('sqlite://my_db.db')        
        ```
    </TabItem>
    <TabItem value="MySQL" label="MySQL" default>
        ```python
        from superduperdb import superduper
        
        user = 'superduper'
        password = 'superduper'
        port = 3306
        host = 'localhost'
        database = 'test_db'
        
        db = superduper(f"mysql://{user}:{password}@{host}:{port}/{database}")        
        ```
    </TabItem>
    <TabItem value="Oracle" label="Oracle" default>
        ```python
        from superduperdb import superduper
        
        user = 'sa'
        password = 'Superduper#1'
        port = 1433
        host = 'localhost'
        
        db = superduper(f"mssql://{user}:{password}@{host}:{port}")        
        ```
    </TabItem>
    <TabItem value="PostgreSQL" label="PostgreSQL" default>
        ```python
        !pip install psycopg2
        from superduperdb import superduper
        
        user = 'postgres'
        password = 'postgres'
        port = 5432
        host = 'localhost'
        database = 'test_db'
        db_uri = f"postgres://{user}:{password}@{host}:{port}/{database}"
        
        db = superduper(db_uri, metadata_store=db_uri.replace('postgres://', 'postgresql://'))        
        ```
    </TabItem>
    <TabItem value="Snowflake" label="Snowflake" default>
        ```python
        from superduperdb import superduper
        
        user = "superduperuser"
        password = "superduperpassword"
        account = "XXXX-XXXX"  # ORGANIZATIONID-USERID
        database = "FREE_COMPANY_DATASET/PUBLIC"
        
        snowflake_uri = f"snowflake://{user}:{password}@{account}/{database}"
        
        db = superduper(
            snowflake_uri, 
            metadata_store='sqlite:///your_database_name.db',
        )        
        ```
    </TabItem>
    <TabItem value="Clickhouse" label="Clickhouse" default>
        ```python
        from superduperdb import superduper
        
        user = 'default'
        password = ''
        port = 8123
        host = 'localhost'
        
        db = superduper(f"clickhouse://{user}:{password}@{host}:{port}", metadata_store=f'mongomock://meta')        
        ```
    </TabItem>
    <TabItem value="DuckDB" label="DuckDB" default>
        ```python
        from superduperdb import superduper
        
        db = superduper('duckdb://mydb.duckdb')        
        ```
    </TabItem>
    <TabItem value="Pandas" label="Pandas" default>
        ```python
        from superduperdb import superduper
        
        db = superduper(['my.csv'], metadata_store=f'mongomock://meta')        
        ```
    </TabItem>
    <TabItem value="MongoMock" label="MongoMock" default>
        ```python
        from superduperdb import superduper
        
<<<<<<< HEAD
        user = 'superduper'
        password = 'superduper'
        port = 5432
        host = 'localhost'
        database = 'test_db'
        
        db = superduper(f"postgres://{user}:{password}@{host}:{port}/{database}")        
        ```
    </TabItem>
    <TabItem value="Snowflake" label="Snowflake" default>
        ```python
        from superduperdb import superduper
        
        user = "superduperuser"
        password = "superduperpassword"
        account = "XXXX-XXXX"  # ORGANIZATIONID-USERID
        database = "FREE_COMPANY_DATASET/PUBLIC"
        
        snowflake_uri = f"snowflake://{user}:{password}@{account}/{database}"
        
        db = superduper(
            snowflake_uri, 
            metadata_store='sqlite:///your_database_name.db',
        )        
        ```
    </TabItem>
    <TabItem value="Clickhouse" label="Clickhouse" default>
        ```python
        from superduperdb import superduper
        
        user = 'default'
        password = ''
        port = 8123
        host = 'localhost'
        
        db = superduper(f"clickhouse://{user}:{password}@{host}:{port}", metadata_store=f'mongomock://meta')        
        ```
    </TabItem>
    <TabItem value="DuckDB" label="DuckDB" default>
        ```python
        from superduperdb import superduper
        
        db = superduper('duckdb://mydb.duckdb')        
        ```
    </TabItem>
    <TabItem value="Pandas" label="Pandas" default>
        ```python
        from superduperdb import superduper
        
        db = superduper(['my.csv'], metadata_store=f'mongomock://meta')        
        ```
    </TabItem>
    <TabItem value="MongoMock" label="MongoMock" default>
        ```python
        from superduperdb import superduper
        
=======
>>>>>>> 2eaf5364
        db = superduper('mongomock:///test_db')        
        ```
    </TabItem>
</Tabs><|MERGE_RESOLUTION|>--- conflicted
+++ resolved
@@ -114,65 +114,6 @@
         ```python
         from superduperdb import superduper
         
-<<<<<<< HEAD
-        user = 'superduper'
-        password = 'superduper'
-        port = 5432
-        host = 'localhost'
-        database = 'test_db'
-        
-        db = superduper(f"postgres://{user}:{password}@{host}:{port}/{database}")        
-        ```
-    </TabItem>
-    <TabItem value="Snowflake" label="Snowflake" default>
-        ```python
-        from superduperdb import superduper
-        
-        user = "superduperuser"
-        password = "superduperpassword"
-        account = "XXXX-XXXX"  # ORGANIZATIONID-USERID
-        database = "FREE_COMPANY_DATASET/PUBLIC"
-        
-        snowflake_uri = f"snowflake://{user}:{password}@{account}/{database}"
-        
-        db = superduper(
-            snowflake_uri, 
-            metadata_store='sqlite:///your_database_name.db',
-        )        
-        ```
-    </TabItem>
-    <TabItem value="Clickhouse" label="Clickhouse" default>
-        ```python
-        from superduperdb import superduper
-        
-        user = 'default'
-        password = ''
-        port = 8123
-        host = 'localhost'
-        
-        db = superduper(f"clickhouse://{user}:{password}@{host}:{port}", metadata_store=f'mongomock://meta')        
-        ```
-    </TabItem>
-    <TabItem value="DuckDB" label="DuckDB" default>
-        ```python
-        from superduperdb import superduper
-        
-        db = superduper('duckdb://mydb.duckdb')        
-        ```
-    </TabItem>
-    <TabItem value="Pandas" label="Pandas" default>
-        ```python
-        from superduperdb import superduper
-        
-        db = superduper(['my.csv'], metadata_store=f'mongomock://meta')        
-        ```
-    </TabItem>
-    <TabItem value="MongoMock" label="MongoMock" default>
-        ```python
-        from superduperdb import superduper
-        
-=======
->>>>>>> 2eaf5364
         db = superduper('mongomock:///test_db')        
         ```
     </TabItem>
