from __future__ import annotations

import concurrent.futures
import dataclasses as dc
import inspect
import multiprocessing
import os
import re
import typing as t
from abc import abstractmethod
from collections import defaultdict
from functools import wraps

import requests
import tqdm

from superduper import CFG, logging
from superduper.backends.base.query import Query
from superduper.backends.query_dataset import CachedQueryDataset, QueryDataset
from superduper.base.annotations import trigger
from superduper.base.document import Document
from superduper.base.exceptions import DatabackendException
from superduper.components.component import Component, ComponentMeta, ensure_initialized
from superduper.components.datatype import DataType, dill_lazy
from superduper.components.metric import Metric
from superduper.components.schema import Schema

if t.TYPE_CHECKING:
    from superduper.base.datalayer import Datalayer
    from superduper.components.dataset import Dataset


EncoderArg = t.Union[DataType, str, None]
ModelInputType = t.Union[str, t.List[str], t.Tuple[t.List[str], t.Dict[str, str]]]
Signature = t.Literal['*args', '**kwargs', '*args,**kwargs', 'singleton']


def model(
    item: t.Optional[t.Callable] = None,
    identifier: t.Optional[str] = None,
    datatype=None,
    model_update_kwargs: t.Optional[t.Dict] = None,
    flatten: bool = False,
    output_schema: t.Optional[Schema] = None,
    num_workers: int = 0,
):
    """Decorator to wrap a function with `ObjectModel`.

    When a function is wrapped with this decorator,
    the function comes out as an `ObjectModel`.

    :param item: Callable to wrap with `ObjectModel`.
    :param identifier: Identifier for the `ObjectModel`.
    :param datatype: Datatype for the model outputs.
    :param model_update_kwargs: Dictionary to define update kwargs.
    :param flatten: If `True`, flatten the outputs and save.
    :param output_schema: Schema for the model outputs.
    :param num_workers: Number of workers to use for parallel processing
    """
    if item is not None and (inspect.isclass(item) or callable(item)):
        if inspect.isclass(item):

            def object_model_factory(*args, **kwargs):
                object_ = item(*args, **kwargs)
                return ObjectModel(
                    object=object_,
                    identifier=identifier or object_.__class__.__name__,
                )

            return object_model_factory
        else:
            assert callable(item)
            return ObjectModel(
                identifier=item.__name__,
                object=item,
            )
    else:

        def decorated_function(item):
            if inspect.isclass(item):

                def object_model_factory(*args, **kwargs):
                    object_ = item(*args, **kwargs)
                    return ObjectModel(
                        identifier=identifier or item.__name__,
                        object=object_,
                        datatype=datatype,
                        model_update_kwargs=model_update_kwargs or {},
                        flatten=flatten,
                        output_schema=output_schema,
                        num_workers=num_workers,
                    )

                return object_model_factory
            else:
                assert callable(item)
                return ObjectModel(
                    identifier=identifier or item.__name__,
                    object=item,
                    datatype=datatype,
                    model_update_kwargs=model_update_kwargs or {},
                    flatten=flatten,
                    output_schema=output_schema,
                    num_workers=num_workers,
                )

        return decorated_function


class Inputs:
    """Base class to represent the model args and kwargs.

    :param params: List of parameters of the Model object
    """

    def __init__(self, params):
        self.params = params

    def __len__(self):
        return len(self.params)

    def __getattr__(self, attr):
        return self.params[attr]

    def get_kwargs(self, args):
        """Get keyword arguments from positional arguments.

        :param args: Parameters to be converted
        """
        kwargs = {}
        for k, arg in zip(self.params, args):
            kwargs[k] = arg
        return kwargs

    def __call__(self, *args, **kwargs):
        """Get the model args and kwargs."""
        tmp = self.get_kwargs(args)
        return {**tmp, **kwargs}


class CallableInputs(Inputs):
    """Class represents the model callable args and kwargs.

    :param fn: Callable function
    :param predict_kwargs: (optional) predict_kwargs if provided in Model
                        initiation
    """

    def __init__(self, fn, predict_kwargs: t.Dict = {}):
        sig = inspect.signature(fn)
        full_argspec = inspect.getfullargspec(fn)
        self.kwonly = full_argspec.kwonlyargs
        self.args = full_argspec.args

        sig_keys = list(sig.parameters.keys())
        params = []
        for k in sig_keys:
            if k in predict_kwargs or (k == 'kwargs' and sig.parameters[k].kind == 4):
                continue
            params.append(k)

        self.params = params


# TODO migrate this to its own module
class Trainer(Component):
    """Trainer component to train a model.

    Training configuration object, containing all settings necessary for a particular
    learning task use-case to be serialized and initiated. The object is ``callable``
    and returns a class which may be invoked to apply training.

    :param key: Model input type key.
    :param select: Model select query for training.
    :param transform: (optional) transform callable.
    :param metric_values: Dictionary for metric defaults.
    :param signature: Model signature.
    :param data_prefetch: Boolean for prefetching data before forward pass.
    :param prefetch_size: Prefetch batch size.
    :param prefetch_factor: Prefetch factor for data prefetching.
    :param in_memory: If training in memory.
    :param compute_kwargs: Kwargs for compute backend.
    :param validation: Validation object to measure training performance
    """

    type_id: t.ClassVar[str] = 'trainer'
    key: ModelInputType
    select: Query
    transform: t.Optional[t.Callable] = None
    metric_values: t.Dict = dc.field(default_factory=lambda: {})
    signature: Signature = '*args'
    data_prefetch: bool = False
    prefetch_size: int = 1000
    prefetch_factor: int = 100
    in_memory: bool = True
    compute_kwargs: t.Dict = dc.field(default_factory=dict)
    validation: t.Optional[Validation] = None

    @abstractmethod
    def fit(
        self,
        model: Model,
        db: Datalayer,
        train_dataset: QueryDataset,
        valid_dataset: QueryDataset,
    ):
        """Fit on the model on training dataset with `valid_dataset` for validation.

        :param model: Model to be fit
        :param db: The datalayer
        :param train_dataset: The training ``Dataset`` instances to use
        :param valid_dataset: The validation ``Dataset`` instances to use
        """
        pass


class Validation(Component):
    """component which represents Validation definition.

    :param metrics: List of metrics for validation
    :param key: Model input type key
    :param datasets: Sequence of dataset.
    """

    type_id: t.ClassVar[str] = 'validation'
    metrics: t.Sequence[Metric] = ()
    key: ModelInputType
    datasets: t.Sequence[Dataset] = ()


class Mapping:
    """Class to represent model inputs for mapping database collections or tables.

    :param mapping: Mapping that represents a collection or table map.
    :param signature: Signature for the model.
    """

    def __init__(self, mapping: ModelInputType, signature: Signature):
        self.mapping = self._map_args_kwargs(mapping)
        self.signature = signature

    @property
    def id_key(self):
        """Extract the output key for model outputs."""
        outputs = []
        for arg in self.mapping[0]:
            outputs.append(arg)
        for key, value in self.mapping[1].items():
            if key.startswith(CFG.output_prefix):
                key = key.split('.')[1]
            outputs.append(f'{key}={value}')
        return ', '.join(outputs)

    @staticmethod
    def _map_args_kwargs(mapping):
        if isinstance(mapping, str):
            return ([mapping], {})
        elif isinstance(mapping, (list, tuple)) and isinstance(mapping[0], str):
            return (mapping, {})
        elif isinstance(mapping, dict):
            return ((), mapping)
        else:
            assert isinstance(mapping[0], (list, tuple))
            assert isinstance(mapping[1], dict)
            return mapping

    def __call__(self, r):
        """Get the model inputs from the mapping.

        >>> r = {'a': 1, 'b': 2}
        >>> self.mapping = [('a', 'b'), {}]
        >>> _Predictor._data_from_input_type(docs)
        ([1, 2], {})
        >>> self.mapping = [('a',), {'b': 'X'}]
        >>> _Predictor._data_from_input_type(docs)
        ([1], {'X': 2})
        """
        if not isinstance(r, Document):
            r = Document(r)
        args = []
        kwargs = {}
        try:
            for k in self.mapping[0]:
                args.append(r[k])
            for k, v in self.mapping[1].items():
                kwargs[v] = r[k]
        except KeyError:
            raise KeyError(f'Key `{k}` not found in document {r}.')
        args = Document({'_base': args}).unpack()
        kwargs = Document(kwargs).unpack()

        if self.signature == '**kwargs':
            return kwargs
        elif self.signature == '*args':
            return (*args, *list(kwargs.values()))
        elif self.signature == 'singleton':
            if args:
                assert not kwargs
                assert len(args) == 1
                return args[0]
            else:
                assert kwargs
                assert len(kwargs) == 1
                return next(kwargs.values())
        assert self.signature == '*args,**kwargs'
        return args, kwargs


def init_decorator(func):
    """Decorator to set _is_initialized to True after init method is called.

    :param func: init function.
    """

    @wraps(func)
    def wrapper(self, *args, **kwargs):
        result = func(self, *args, **kwargs)
        self._is_initialized = True
        return result

    return wrapper


class ModelMeta(ComponentMeta):
    """Metaclass for the `Model` class and descendants # noqa."""

    def __new__(mcls, name, bases, dct):
        """Create a new class with merged docstrings # noqa."""
        # Ensure the instance is initialized before calling predict/predict_batches
        if 'predict' in dct:
            dct['predict'] = ensure_initialized(dct['predict'])
        if 'predict_batches' in dct:
            dct['predict_batches'] = ensure_initialized(dct['predict_batches'])
        # If instance call init method, set _is_initialized to True
        if 'init' in dct:
            dct['init'] = init_decorator(dct['init'])
        cls = super().__new__(mcls, name, bases, dct)
        return cls


class Model(Component, metaclass=ModelMeta):
    """Base class for components which can predict.

    :param signature: Model signature.
    :param datatype: DataType instance.
    :param output_schema: Output schema (mapping of encoders).
    :param flatten: Flatten the model outputs.
    :param model_update_kwargs: The kwargs to use for model update.
    :param predict_kwargs: Additional arguments to use at prediction time.
    :param compute_kwargs: Kwargs used for compute backend job submit.
                           Example (Ray backend):
                           compute_kwargs = dict(resources=...).
    :param validation: The validation ``Dataset`` instances to use.
    :param metric_values: The metrics to evaluate on.
    :param num_workers: Number of workers to use for parallel prediction.
    :param serve: Creates an http endpoint and serve the model with
                  ``compute_kwargs`` on a distributed cluster.
    :param trainer: `Trainer` instance to use for training.
    """

    type_id: t.ClassVar[str] = 'model'
    signature: Signature = '*args,**kwargs'
    datatype: EncoderArg = None
    output_schema: t.Optional[Schema] = None
    flatten: bool = False
    model_update_kwargs: t.Dict = dc.field(default_factory=dict)
    predict_kwargs: t.Dict = dc.field(default_factory=dict)
    compute_kwargs: t.Dict = dc.field(default_factory=dict)
    validation: t.Optional[Validation] = None
    metric_values: t.Dict = dc.field(default_factory=dict)
    num_workers: int = 0
    serve: bool = False
    trainer: t.Optional[Trainer] = None

    def __post_init__(self, db, artifacts):
        super().__post_init__(db, artifacts)

        self._is_initialized = False
        if not self.identifier:
            raise Exception('_Predictor identifier must be non-empty')

<<<<<<< HEAD
=======
        if self.output_schema is not None:
            logging.warn("Output schema is deprecated. Use datatype instead.")

    def jobs(self, db: 'Datalayer'):
        """List jobs ids related to the model."""
        jobs = db.metadata.show_jobs(self.identifier, 'model') or []
        job_ids = [job['job_id'] for job in jobs]
        return job_ids

>>>>>>> 9851801e
    @property
    def inputs(self) -> Inputs:
        """Instance of `Inputs` to represent model params."""
        return Inputs(list(inspect.signature(self.predict).parameters.keys()))

    def _wrapper(self, data):
        args, kwargs = self.handle_input_type(data, self.signature)
        return self.predict(*args, **kwargs)

    def declare_component(self, cluster):
        """Declare model on compute."""
        cluster.compute.put(self)

    @abstractmethod
    def predict(self, *args, **kwargs) -> int:
        """Predict on a single data point.

        Execute a single prediction on a data point
        given by positional and keyword arguments.

        :param args: Positional arguments to predict on.
        :param kwargs: Keyword arguments to predict on.
        """
        pass

    def predict_batches(self, dataset: t.Union[t.List, QueryDataset]) -> t.List:
        """Execute on a series of data points defined in the dataset.

        :param dataset: Series of data points to predict on.
        """
        outputs = []
        if self.num_workers:
            pool = multiprocessing.Pool(processes=self.num_workers)
            for r in pool.map(self._wrapper, dataset):  # type: ignore[arg-type]
                outputs.append(r)
            pool.close()
            pool.join()
        else:
            for i in range(len(dataset)):
                outputs.append(self._wrapper(dataset[i]))
        return outputs

    # TODO handle in job creation
    def _prepare_select_for_predict(self, select, db):
        if isinstance(select, dict):
            select = Document.decode(select).unpack()
        select.db = db
        return select

    def _get_ids_from_select(
        self,
        *,
        X,
        select,
        ids: t.Sequence[str] | None = None,
        predict_id: str,
        overwrite: bool = False,
    ):
        if not self.db.databackend.check_output_dest(predict_id):
            overwrite = True

        if not overwrite:
            if ids:
                select = select.select_using_ids(ids)
            # TODO - this is broken
            query = select.select_ids_of_missing_outputs(predict_id=predict_id)
        else:
            if ids:
                return ids
            query = select.select_ids
        try:
            id_field = self.db.databackend.id_field
        except AttributeError:
            id_field = query.table_or_collection.primary_id

        # TODO: Find better solution to support in-memory (pandas)
        # Since pandas has a bug, it cannot join on empty table.
        try:
            id_curr = self.db.execute(query)
        except DatabackendException:
            id_curr = self.db.execute(select.select(id_field))

        predict_ids = []
        for r in tqdm.tqdm(id_curr):
            predict_ids.append(str(r[id_field]))

        if ids and len(predict_ids) > len(ids):
            raise Exception(
                f'Got {len(predict_ids)} ids from select,'
                f'but {len(ids)} ids were provided'
            )
        return predict_ids

    def predict_in_db(
        self,
        X: ModelInputType,
        predict_id: str,
        select: Query,
        ids: t.Sequence[str] | None = None,
        max_chunk_size: t.Optional[int] = None,
        in_memory: bool = True,
        overwrite: bool = True,
    ) -> t.Any:
        """Predict on the data points in the database.

        Execute a single prediction on a data point
        given by positional and keyword arguments as a job.

        :param X: combination of input keys to be mapped to the model
        :param predict_id: Identifier for saving outputs.
        :param select: CompoundSelect query
        :param ids: Iterable of ids
        :param max_chunk_size: Chunks of data
        :param in_memory: Load data into memory or not
        :param overwrite: Overwrite all documents or only new documents
        """
        message = (
            f'Requesting prediction in db - '
            f'[{self.identifier}] with predict_id {predict_id}\n'
        )
        logging.info(message)

        message = f'Using select {select} and ids {ids}'
        logging.debug(message)

        select = self._prepare_select_for_predict(select, self.db)
        # TODO ids are not propagated on trigger
        predict_ids = self._get_ids_from_select(
            X=X,
            select=select,
            ids=ids,
            overwrite=overwrite,
            predict_id=predict_id,
        )
        out = self._predict_with_select_and_ids(
            X=X,
            predict_id=predict_id,
            select=select,
            ids=predict_ids,
            max_chunk_size=max_chunk_size,
            in_memory=in_memory,
        )
        return out

    def _prepare_inputs_from_select(
        self,
        X: ModelInputType,
        select: Query,
        ids,
        in_memory: bool = True,
    ):
        X_data: t.Any
        mapping = Mapping(X, self.signature)
        if in_memory:
            docs = list(self.db.execute(select.select_using_ids(ids)))
            X_data = list(map(lambda x: mapping(x), docs))
        else:
            X_data = QueryDataset(
                select=select,
                ids=ids,
                fold=None,
                db=self.db,
                in_memory=False,
                mapping=mapping,
            )

        if len(X_data) > len(ids):
            logging.error("Your select is returning more documents than unique ids.")
            logging.error(f"X_data: {len(X_data)}; ids: {len(ids)}")
            logging.error(f"ids: {ids}")
            logging.error(f"select: {select}")
            raise Exception(
                'You\'ve specified more documents than unique ids;'
                f' Is it possible that {select.table_or_collection.primary_id}'
                f' isn\'t uniquely identifying?'
            )
        return X_data, mapping

    @staticmethod
    def handle_input_type(data, signature):
        """Method to transform data with respect to signature.

        :param data: Data to be transformed
        :param signature: Data signature for transforming
        """
        if signature == 'singleton':
            return (data,), {}
        elif signature == '*args':
            return data, {}
        elif signature == '**kwargs':
            return (), data
        elif signature == '*args,**kwargs':
            return data[0], data[1]
        else:
            raise ValueError(
                f'Unexpected signature {data}: '
                f'Possible values: \'*args\', \'**kwargs\', '
                '\'singleton\', \'*args,**kwargs\'.'
            )

    def _predict_with_select_and_ids(
        self,
        X: t.Any,
        predict_id: str,
        select: Query,
        ids: t.List[str],
        in_memory: bool = True,
        max_chunk_size: t.Optional[int] = None,
    ):
        if not ids:
            return []

        if max_chunk_size is not None:
            it = 0
            output_ids = []
            for i in range(0, len(ids), max_chunk_size):
                logging.info(f'Computing chunk {it}/{int(len(ids) / max_chunk_size)}')
                output_ids.extend(
                    self._predict_with_select_and_ids(
                        X=X,
                        ids=ids[i : i + max_chunk_size],
                        select=select,
                        max_chunk_size=None,
                        in_memory=in_memory,
                        predict_id=predict_id,
                    )
                )
                it += 1
            return output_ids

        dataset, mapping = self._prepare_inputs_from_select(
            X=X,
            select=select,
            ids=ids,
            in_memory=in_memory,
        )

        outputs = self.predict_batches(dataset)
        self._infer_auto_schema(outputs, predict_id)
        logging.info(f'Adding {len(outputs)} model outputs to `db`')

        assert isinstance(
            self.version, int
        ), 'Version has not been set, can\'t save outputs...'

        update = select.model_update(
            db=self.db,
            predict_id=predict_id,
            outputs=outputs,
            ids=ids,
            flatten=self.flatten,
            **self.model_update_kwargs,
        )
        output_ids = []
        if update:
            # Don't use auto_schema for inserting model outputs
            if update.type == 'insert':
                output_ids = update.execute(db=self.db, auto_schema=False)
            else:
                output_ids = update.execute(db=self.db)
        return output_ids

    def _infer_auto_schema(self, outputs, predict_id):
        """
        Infer datatype from outputs of the model.

        :param outputs: Outputs to infer datatype from.
        """
        skip_conds = [
            not self.db.cfg.auto_schema,
            self.datatype is not None,
            len(outputs) == 0,
        ]

        if any(skip_conds):
            return

        output = outputs[0]

        if self.flatten:
            assert isinstance(output, list), 'Flatten is set but output is not list'
            output = output[0]

<<<<<<< HEAD
        # TODO we should remove this MongoDB specific logic
        # An idea is to make `Schema` a subclass of `Datatype`, but change
        # The way encoding works
        # Output schema only for mongodb
        if isinstance(output, dict) and self.db.databackend.db_type == DBType.MONGODB:
            output_schema = self.db.infer_schema(output)
            if output_schema.fields:
                self.output_schema = output_schema
                self.db.apply(self.output_schema)
        else:
            self.datatype = self.db.infer_schema({"data": output}).fields.get(
                "data", None
            )
=======
        self.datatype = self.db.infer_schema({"data": output}).fields.get("data", None)
>>>>>>> 9851801e

        if self.datatype is not None and not self.db.databackend.check_output_dest(
            predict_id
        ):
            from superduper.components.listener import Listener

            Listener.create_output_dest(self.db, predict_id, self)

        if self.datatype:
            self.db.replace(self)

    def __call__(self, *args, **kwargs):
        """Connect the models to build a graph.

        :param args: Arguments to be passed to the model.
        :param outputs: Identifier for the model outputs.
        :param kwargs: Keyword arguments to be passed to the model.
        """
        from superduper.misc.eager import SuperDuperData

        is_eager_mode, _ = SuperDuperData.detect_and_get_graph(*args, **kwargs)
        if is_eager_mode:
            return self._eager_call__(*args, **kwargs)

        from superduper.components.graph import IndexableNode

        outputs = kwargs.pop('outputs', None)
        if args:
            predict_params = self.inputs
            assert len(args) <= len(predict_params), 'Too many arguments'
            for i, arg in enumerate(args):
                kwargs[predict_params.params[i]] = arg

        parent_graph = None
        parent_models = {}
        for k, v in kwargs.items():
            if parent_graph is None:
                parent_graph = v.parent_graph
                parent_models.update(v.parent_models)
            elif parent_graph is not None:
                assert (
                    v.parent_graph == parent_graph
                ), 'Cannot include two parent graphs'
            parent_graph.add_edge(v.model.identifier, self.identifier, key=k)
            parent_models[v.model.identifier] = v
        return IndexableNode(
            model=self,
            parent_graph=parent_graph,
            parent_models=parent_models,
            identifier=outputs,
        )

    def _eager_call__(self, *args, **kwargs):
        from superduper.misc.eager import SuperDuperData, SuperDuperDataType, TrackData

        have_sdd, graph = SuperDuperData.detect_and_get_graph(*args, **kwargs)

        real_args = [
            var.data if isinstance(var, SuperDuperData) else var for var in args
        ]
        real_kwargs = {
            k: var.data if isinstance(var, SuperDuperData) else var
            for k, var in kwargs.items()
        }

        result = self.predict(*real_args, **real_kwargs)
        if not have_sdd:
            return result

        if self.flatten:
            result = [
                SuperDuperData(
                    var, type=SuperDuperDataType.MODEL_OUTPUT, graph=graph, model=self
                )
                for var in result
            ]
            track_results = result

        else:
            result = SuperDuperData(
                result, type=SuperDuperDataType.MODEL_OUTPUT, graph=graph, model=self
            )
            track_results = [result]

        upstream_mapping = defaultdict(list)

        for index, upstream_var in enumerate(args):
            if not isinstance(upstream_var, SuperDuperData):
                if not isinstance(upstream_var, SuperDuperData):
                    # TODO: Support default key-value in listener.key
                    upstream_var = SuperDuperData(
                        upstream_var, type=SuperDuperDataType.CONSTANT
                    )
            upstream_mapping[upstream_var.source].append(TrackData(index, upstream_var))

        for k, upstream_var in kwargs.items():
            if not isinstance(upstream_var, SuperDuperData):
                upstream_var = SuperDuperData(
                    upstream_var, type=SuperDuperDataType.CONSTANT
                )

            upstream_mapping[upstream_var.source].append(TrackData(k, upstream_var))

        for track_result in track_results:
            for upstream_node, track_datas in upstream_mapping.items():
                graph.add_edge(upstream_node, track_result, track_datas)

        return result

    def to_vector_index(
        self,
        key: ModelInputType,
        select: Query,
        predict_kwargs: t.Optional[dict] = None,
        identifier: t.Optional[str] = None,
        **kwargs,
    ):
        """
        Create a single-model `VectorIndex` from the model.

        :param key: Key to be bound to the model
        :param select: Object for selecting which data is processed
        :param predict_kwargs: Keyword arguments to self.model.predict
        :param kwargs: Additional keyword arguments
        """
        from superduper.components.vector_index import VectorIndex

        listener = self.to_listener(
            key=key,
            select=select,
            predict_kwargs=predict_kwargs,
            **kwargs,
        )
        identifier = identifier or f'{self.identifier}/vector_index'
        return VectorIndex(identifier=identifier, indexing_listener=listener)

    def to_listener(
        self,
        key: ModelInputType,
        select: Query,
        predict_kwargs: t.Optional[dict] = None,
        identifier: t.Optional[str] = None,
        **kwargs,
    ):
        """Convert the model to a listener.

        :param key: Key to be bound to the model
        :param select: Object for selecting which data is processed
        :param identifier: A string used to identify the model.
        :param predict_kwargs: Keyword arguments to self.model.predict
        :param kwargs: Additional keyword arguments to pass to `Listener`
        """
        from superduper.components.listener import Listener

        listener = Listener(
            key=key,
            select=select,
            model=self,
            identifier=identifier or f'{self.identifier}/listener',
            predict_kwargs=predict_kwargs or {},
            **kwargs,
        )
        return listener

    def validate(self, key, dataset: Dataset, metrics: t.Sequence[Metric]):
        """Validate `dataset` on metrics.

        :param key: Define input map
        :param dataset: Dataset to run validation on.
        :param metrics: Metrics for performing validation
        """
        mapping1 = Mapping(key[0], self.signature)
        mapping2 = Mapping(key[1], 'singleton')
        inputs = [mapping1(r) for r in dataset.data]
        predictions = self.predict_batches(inputs)
        targets = [mapping2(r) for r in dataset.data]
        results = {}
        for m in metrics:
            results[m.identifier] = m(predictions, targets)
        return results

    @trigger('apply', depends='fit_in_db', requires='validation')
    def validate_in_db(self):
        """Validation job in database.

        :param db: DataLayer instance.
        """
        assert isinstance(self.validation, Validation)
        for dataset in self.validation.datasets:
            logging.info(f'Validating on {dataset.identifier}...')
            results = self.validate(
                key=self.validation.key,
                dataset=dataset,
                metrics=self.validation.metrics,
            )
            self.metric_values[f'{dataset.identifier}/{dataset.version}'] = results
        self.db.replace(self, upsert=True)

    def _create_datasets(self, X, db, select):
        train_dataset = self._create_dataset(
            X=X,
            db=db,
            select=select,
            fold='train',
        )
        valid_dataset = self._create_dataset(
            X=X,
            db=db,
            select=select,
            fold='valid',
        )
        return train_dataset, valid_dataset

    def _create_dataset(self, X, db, select, fold=None, **kwargs):
        kwargs = kwargs.copy()
        if self.trainer.data_prefetch:
            dataset_cls = CachedQueryDataset
            kwargs['prefetch_size'] = self.prefetch_size
        else:
            dataset_cls = QueryDataset

        dataset = dataset_cls(
            select=select,
            fold=fold,
            db=db,
            mapping=Mapping(X, signature=self.trainer.signature),
            in_memory=self.trainer.in_memory,
            transform=(
                self.trainer.transform if self.trainer.transform is not None else None
            ),
            **kwargs,
        )
        return dataset

    def fit(
        self,
        train_dataset: QueryDataset,
        valid_dataset: QueryDataset,
        db: Datalayer,
    ):
        """Fit the model on the training dataset with `valid_dataset` for validation.

        :param train_dataset: The training ``Dataset`` instances to use.
        :param valid_dataset: The validation ``Dataset`` instances to use.
        :param db: The datalayer.
        """
        assert isinstance(self.trainer, Trainer)
        if isinstance(self, Component) and self.identifier not in db.show('model'):
            logging.info(f'Adding model {self.identifier} to db')
            assert isinstance(self, Component)
            db.add(self)
        return self.trainer.fit(
            self,
            train_dataset=train_dataset,
            valid_dataset=valid_dataset,
            db=db,
        )

    @trigger('apply', requires='trainer')
    def fit_in_db(self):
        """Fit the model on the given data.

        :param db: The datalayer
        """
        assert isinstance(self.trainer, Trainer)
        train_dataset, valid_dataset = self._create_datasets(
            select=self.trainer.select,
            X=self.trainer.key,
            db=self.db,
        )
        return self.fit(
            train_dataset=train_dataset,
            valid_dataset=valid_dataset,
            db=self.db,
        )

    def append_metrics(self, d: t.Dict[str, float]) -> None:
        """Append metrics to the model."""
        assert self.trainer is not None
        if self.trainer.metric_values is not None:
            for k, v in d.items():
                self.trainer.metric_values.setdefault(k, []).append(v)


@dc.dataclass(kw_only=True)
class _DeviceManaged:
    preferred_devices: t.Sequence[str] = ('cuda', 'mps', 'cpu')
    device: t.Optional[str] = None

    def on_load(self, db: Datalayer) -> None:
        if self.preferred_devices:
            for i, device in enumerate(self.preferred_devices):
                try:
                    self.to(device)
                    self.device = device
                    return
                except Exception:
                    if i == len(self.preferred_devices) - 1:
                        raise
        logging.info(f'Successfully mapped to {self.device}')

    @abstractmethod
    def to(self, device):
        pass


class _Node:
    def __init__(self, position):
        self.position = position


@dc.dataclass
class IndexableNode:
    """
    Base indexable node for `ObjectModel`.

    :param types: Sequence of types
    """

    types: t.Sequence[t.Type]

    def __getitem__(self, item):
        assert type(item) in self.types
        return _Node(item)


class ObjectModel(Model):
    """Model component which wraps a Model to become serializable.

    Example:
    -------
    >>> m = ObjectModel('test', lambda x: x + 2)
    >>> m.predict(2)
    4

    :param num_workers: Number of workers to use for parallel processing
    :param object: Model/ computation object
    :param method: Method to call on the object

    """

    _artifacts: t.ClassVar[t.Sequence[t.Tuple[str, 'DataType']]] = (
        ('object', dill_lazy),
    )
    object: t.Callable
    method: t.Optional[str] = None

    @staticmethod
    def _infer_signature(object):
        # find positional and key-word parameters from the object
        # using the inspect module
        sig = inspect.signature(object)
        positional = []
        keyword = []
        for k, v in sig.parameters.items():
            if v.default == v.empty:
                positional.append(k)
            else:
                keyword.append(k)
        if not keyword:
            if len(positional) == 1:
                return 'singleton'
            return '*args'
        if not positional:
            return '**kwargs'
        return '*args,**kwargs'

    @property
    def outputs(self):
        """Get an instance of ``IndexableNode`` to index outputs."""
        return IndexableNode([int])

    @property
    def inputs(self):
        """A method to get Model callable inputs."""
        kwargs = self.predict_kwargs if self.predict_kwargs else {}
        return CallableInputs(self.object, kwargs)

    @property
    def training_keys(self) -> t.List:
        """Retrieve training keys."""
        if isinstance(self.train_X, list):
            out = list(self.train_X)
        elif self.train_X is not None:
            out = [self.train_X]
        if self.train_y is not None:
            if isinstance(self.train_y, list):
                out.extend(self.train_y)
            else:
                out.append(self.train_y)
        return out

    def predict(self, *args, **kwargs):
        """Predict on a single data point.

        Method to execute ``Object`` on args and kwargs.
        This method is also used for debugging the Model.

        :param args: Positional arguments of model
        :param kwargs: Keyword arguments of model
        """
        if self.method is None:
            return self.object(*args, **kwargs)
        return getattr(self.object, self.method)(*args, **kwargs)


class APIBaseModel(Model):
    """APIBaseModel component which is used to make the type of API request.

    :param model: The Model to use, e.g. ``'text-embedding-ada-002'``
    :param max_batch_size: Maximum  batch size.
    """

    model: t.Optional[str] = None
    max_batch_size: int = 8

    def __post_init__(self, db, artifacts):
        super().__post_init__(db, artifacts)
        if self.model is None:
            assert self.identifier is not None
            self.model = self.identifier

    @ensure_initialized
    def _multi_predict(
        self, dataset: t.Union[t.List, QueryDataset], *args, **kwargs
    ) -> t.List:
        """Use multi-threading to predict on a series of data points.

        :param dataset: Series of data points.
        """
        with concurrent.futures.ThreadPoolExecutor(
            max_workers=self.max_batch_size
        ) as executor:
            results = list(
                executor.map(
                    lambda x: self.predict(x, *args, **kwargs),
                    dataset,  # type: ignore[arg-type]
                )
            )
        return results


class APIModel(APIBaseModel):
    """APIModel component which is used to make the type of API request.

    :param url: The url to use for the API request
    :param postprocess: Postprocess function to use on the output of the API request
    """

    url: str
    postprocess: t.Optional[t.Callable] = None

    @property
    def inputs(self):
        """Method to get ``Inputs`` instance for model inputs."""
        return Inputs(self.runtime_params)

    def __post_init__(self, db, artifacts):
        super().__post_init__(db, artifacts)
        self.params['model'] = self.model
        env_variables = re.findall(r'{([A-Z0-9\_]+)}', self.url)
        runtime_variables = re.findall(r'{([a-z0-9\_]+)}', self.url)
        runtime_variables = [x for x in runtime_variables if x != 'model']
        self.envs = env_variables
        self.runtime_params = runtime_variables

    def build_url(self, params):
        """Get url for the ``APIModel``.

        :param params: url params.
        """
        return self.url.format(**params, **{k: os.environ[k] for k in self.envs})

    def predict(self, *args, **kwargs):
        """Predict on a single data point.

        Method to requests to `url` on args and kwargs.
        This method is also used for debugging the model.

        :param args: Positional arguments to predict on.
        :param kwargs: Keyword arguments to predict on.
        """
        runtime_params = self.inputs(*args, **kwargs)
        out = requests.get(self.build_url(params=runtime_params)).json()
        if self.postprocess is not None:
            out = self.postprocess(out)
        return out


class QueryModel(Model):
    """QueryModel component.

    Model which can be used to query data and return those
    precomputed queries as Results.

    :param preprocess: Preprocess callable
    :param postprocess: Postprocess callable
    :param select: query used to find data (can include `like`)
    """

    preprocess: t.Optional[t.Callable] = None
    postprocess: t.Optional[t.Union[t.Callable]] = None
    select: Query
    signature: Signature = '**kwargs'

    @property
    def inputs(self) -> Inputs:
        """Instance of `Inputs` to represent model params."""
        if self.preprocess is not None:
            return CallableInputs(self.preprocess)
        return Inputs([x.value for x in self.select.variables])

    def predict(self, *args, **kwargs):
        """Predict on a single data point.

        Method to perform a single prediction on args and kwargs.
        This method is also used for debugging the model.

        :param args: Positional arguments to predict on.
        :param kwargs: Keyword arguments to predict on.
        """
        assert self.db is not None, 'db cannot be None'
        if self.preprocess is not None:
            kwargs = self.preprocess(**kwargs)
        select = self.select.set_variables(db=self.db, **kwargs)
        out = self.db.execute(select)
        if self.postprocess is not None:
            return self.postprocess(out)
        return out

    def predict_batches(self, dataset: t.Union[t.List, QueryDataset]) -> t.List:
        """Execute on a series of data points defined in the dataset.

        :param dataset: Series of data points to predict on.
        """
        if isinstance(dataset[0], tuple):
            return [
                self.predict(*dataset[i][0], **dataset[i][1])
                for i in range(len(dataset))
            ]
        elif isinstance(dataset[0], dict):
            return [self.predict(**dataset[i]) for i in range(len(dataset))]
        else:
            raise NotImplementedError


class SequentialModel(Model):
    """Sequential model component which wraps a model to become serializable.

    :param models: A list of models to use
    """

    models: t.List[Model]

    def __post_init__(self, db, artifacts):
        self.signature = self.models[0].signature
        self.datatype = self.models[-1].datatype
        return super().__post_init__(db, artifacts)

    @property
    def inputs(self) -> Inputs:
        """Instance of `Inputs` to represent model params."""
        return self.models[0].inputs

    def declare_component(self, cluster):
        """Declare model on compute."""
        cluster.compute.put(self)

    def post_create(self, db: Datalayer):
        """Post create hook.

        :param db: Datalayer instance.
        """
        for p in self.models:
            if isinstance(p, str):
                continue
            p.post_create(db)
        self.on_load(db)

    def predict(self, *args, **kwargs):
        """Predict on a single data point.

        Method to do single prediction on args and kwargs.
        This method is also used for debugging the model.

        :param args: Positional arguments to predict on.
        :param kwargs: Keyword arguments to predict on.
        """
        return self.predict_batches([(args, kwargs)])[0]

    def predict_batches(self, dataset: t.Union[t.List, QueryDataset]) -> t.List:
        """Execute on series of data point defined in dataset.

        :param dataset: Series of data point to predict on.
        """
        for i, p in enumerate(self.models):
            assert isinstance(p, Model), f'Expected `Model`, got {type(p)}'
            if i == 0:
                out = p.predict_batches(dataset)
            else:
                out = p.predict_batches(out)
        return out<|MERGE_RESOLUTION|>--- conflicted
+++ resolved
@@ -379,8 +379,6 @@
         if not self.identifier:
             raise Exception('_Predictor identifier must be non-empty')
 
-<<<<<<< HEAD
-=======
         if self.output_schema is not None:
             logging.warn("Output schema is deprecated. Use datatype instead.")
 
@@ -390,7 +388,6 @@
         job_ids = [job['job_id'] for job in jobs]
         return job_ids
 
->>>>>>> 9851801e
     @property
     def inputs(self) -> Inputs:
         """Instance of `Inputs` to represent model params."""
@@ -674,7 +671,6 @@
             assert isinstance(output, list), 'Flatten is set but output is not list'
             output = output[0]
 
-<<<<<<< HEAD
         # TODO we should remove this MongoDB specific logic
         # An idea is to make `Schema` a subclass of `Datatype`, but change
         # The way encoding works
@@ -688,9 +684,6 @@
             self.datatype = self.db.infer_schema({"data": output}).fields.get(
                 "data", None
             )
-=======
-        self.datatype = self.db.infer_schema({"data": output}).fields.get("data", None)
->>>>>>> 9851801e
 
         if self.datatype is not None and not self.db.databackend.check_output_dest(
             predict_id
