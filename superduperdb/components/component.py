"""
The component module provides the base class for all components in SuperDuperDB.
"""

from __future__ import annotations

import dataclasses as dc
import json
import os
import pprint
import re
import tempfile
import typing as t
from collections import defaultdict, namedtuple
from functools import wraps

from superduperdb import logging
from superduperdb.base.leaf import Leaf
from superduperdb.base.serializable import Serializable, _find_variables_with_path
from superduperdb.jobs.job import ComponentJob, Job
from superduperdb.misc.archives import from_tarball, to_tarball

if t.TYPE_CHECKING:
    from superduperdb import Document
    from superduperdb.base.datalayer import Datalayer
    from superduperdb.components.dataset import Dataset
    from superduperdb.components.datatype import DataType


def getdeepattr(obj, attr):
    for a in attr.split('.'):
        obj = getattr(obj, a)
    return obj


ComponentTuple = namedtuple('ComponentTuple', ['type_id', 'identifier', 'version'])


@dc.dataclass
class Component(Serializable, Leaf):
    """
    :param identifier: A unique identifier for the component"""

    type_id: t.ClassVar[str] = 'component'
    leaf_type: t.ClassVar[str] = 'component'
    _artifacts: t.ClassVar[t.Sequence[t.Tuple[str, 'DataType']]] = ()
    set_post_init: t.ClassVar[t.Sequence] = ('version',)
    ui_schema: t.ClassVar[t.List[t.Dict]] = [{'name': 'identifier', 'type': 'str'}]
    identifier: str
    artifacts: dc.InitVar[t.Optional[t.Dict]] = None
    changed: t.ClassVar[set] = set([])

    @classmethod
    def handle_integration(cls, kwargs):
        return kwargs

    @property
    def id(self):
        if self.version is None:
            return f'_component/{self.type_id}/{self.identifier}'
        else:
            return f'_component/{self.type_id}/{self.identifier}/{self.version}'

    @classmethod
    def handle_integration(cls, kwargs):
        return kwargs

    @property
    def id_tuple(self):
        return ComponentTuple(self.type_id, self.identifier, self.version)

    def __post_init__(self, artifacts):
        self.artifacts = artifacts
        self.version: t.Optional[int] = None
        self._db = None
        if not self.identifier:
            raise ValueError('identifier cannot be empty or None')

    @classmethod
    def get_ui_schema(cls):
        out = {}
        ancestors = cls.mro()[::-1]
        for a in ancestors:
            if hasattr(a, 'ui_schema'):
                out.update({x['name']: x for x in a.ui_schema})
        return list(out.values())

    def set_variables(self, db, **kwargs):
        """
        Set free variables of self.

        :param db:
        """

        r = self.dict()
        variables = _find_variables_with_path(r['dict'])
        for r in variables:
            v = r['variable']
            value = v.set(db=db, **kwargs)
            self.setattr_with_path(r['path'], value)

    @property
    def dependencies(self):
        return ()

    def init(self):
        from superduperdb.components.datatype import _BaseEncodable

        def _init(item):
            if isinstance(item, Component):
                item.init()
                return item

            if isinstance(item, dict):
                return {k: _init(i) for k, i in item.items()}

            if isinstance(item, list):
                return [_init(i) for i in item]

            if isinstance(item, Leaf):
                item.init(db=self.db)
                return item.unpack(db=self.db)

            return item

        for f in dc.fields(self):
            item = getattr(self, f.name)
            unpacked_item = _init(item)
            setattr(self, f.name, unpacked_item)

    @property
    def artifact_schema(self):
        from superduperdb import Schema
        from superduperdb.components.datatype import dill_serializer

        schema = {}
        lookup = dict(self._artifacts)
        if self.artifacts is not None:
            lookup.update(self.artifacts)
        for f in dc.fields(self):
            a = getattr(self, f.name)
            if a is None:
                continue
            if f.name in lookup:
                schema[f.name] = lookup[f.name]
            elif callable(getattr(self, f.name)) and not isinstance(
                getattr(self, f.name), Serializable
            ):
                schema[f.name] = dill_serializer
        return Schema(f'serializer/{self.identifier}', fields=schema)

    @property
    def db(self):
        return self._db

    @db.setter
    def db(self, value: Datalayer):
        self._db = value

    def pre_create(self, db: Datalayer) -> None:
        """Called the first time this component is created

        :param db: the db that creates the component
        """
        assert db

    def post_create(self, db: Datalayer) -> None:
        """Called after the first time this component is created.
        Generally used if ``self.version`` is important in this logic.

        :param db: the db that creates the component
        """
        assert db

    def on_load(self, db: Datalayer) -> None:
        """Called when this component is loaded from the data store

        :param db: the db that loaded the component
        """
        assert db

    def dict(self) -> 'Document':
        from superduperdb import Document
        from superduperdb.components.datatype import Artifact, File

        r = Document(super().dict())
        s = self.artifact_schema
        for k in s.fields:
            attr = getattr(self, k)
            if isinstance(attr, (Artifact, File)):
                r[f'dict.{k}'] = attr
            else:
                if s.fields[k].encodable == 'file':
                    r[f'dict.{k}'] = s.fields[k](uri=attr)  # artifact or file
                else:
                    r[f'dict.{k}'] = s.fields[k](x=attr)  # artifact or file
        r['type_id'] = self.type_id
        r['identifier'] = self.identifier
        r['version'] = self.version
        r['dict.version'] = self.version
        r['hidden'] = False
        return r

    def encode(
        self,
        leaf_types_to_keep: t.Sequence = (),
    ):
        r = super().encode(leaf_types_to_keep=leaf_types_to_keep)
        del r['_content']['dict']
        r['_content']['leaf_type'] = 'component'
        return r

    @classmethod
    def decode(cls, r, db: t.Optional[t.Any] = None, reference: bool = False):
        assert db is not None
        r = r['_content']
        assert r['version'] is not None
        return db.load(r['type_id'], r['identifier'], r['version'], allow_hidden=True)



    @property
    def unique_id(self) -> str:
        if getattr(self, 'version', None) is None:
            raise Exception('Version not yet set for component uniqueness')
        return f'{self.type_id}/{self.identifier}/{self.version}'

    def create_validation_job(
        self,
        validation_set: t.Union[str, Dataset],
        metrics: t.Sequence[str],
    ) -> ComponentJob:
        assert self.identifier is not None
        return ComponentJob(
            component_identifier=self.identifier,
            method_name='predict',
            type_id='model',
            kwargs={
                'validation_set': validation_set,
                'metrics': metrics,
            },
        )

    def schedule_jobs(
        self,
        db: Datalayer,
        dependencies: t.Sequence[Job] = (),
    ) -> t.Sequence[t.Any]:
        """Run the job for this listener

        :param database: The db to process
        :param dependencies: A sequence of dependencies,
        :param verbose: If true, print more information
        """
        return []

    @classmethod
    def make_unique_id(cls, type_id: str, identifier: str, version: int) -> str:
        return f'{type_id}/{identifier}/{version}'

    def __setattr__(self, k, v):
        if k in dc.fields(self):
            self.changed.add(k)
        return super().__setattr__(k, v)

<<<<<<< HEAD
    @staticmethod
    def _import_from_references(references, db: t.Optional[Datalayer] = None, identifier: t.Optional[str] = None):
        if db is not None:
            all_references = _find_references(references['_components'])
            for k in all_references:
                # E.g. `$components/<type_id>/<identifier>/<version>`
                split = k.split('/')
                if split[0][1:] != '_components':
                    continue
                if len(split) == 4:
                    type_id, identifier, version = split[1:]
                    version = int(version)
                elif len(split) == 3:
                    type_id, identifier = split[1:]
                    version = None
                else:
                    raise Exception(f'Unexpected reference {k}')
                try:
                    references['_components'][k] = db.load(type_id, identifier, version)
                    logging.info(f'Loaded {k} from db')
                except Exception as e:
                    logging.warn(f'Failed to load {k} from db: {e}')

        while True:
            # extract and replace the references inside the component defitions
            for c in references['_components']:
                references['_components'][c] = _replace_references(
                    references['_components'][c], references
                )

            # Find the component definitions which don't refer to anything else
            # (leaf nodes)
            identifiers = [
                c
                for c in references['_components']
                if not _find_references(references['_components'][c])
                and isinstance(references['_components'][c], dict)
            ]

            if not identifiers:
                raise Exception(
                    f'Decompile failed due to unspecified references:'
                )

            for c in identifiers:
                r = references['_components'][c]
                references['_components'][c] = Serializable.decode(r)

            previous_identifiers = identifiers[:]

            # Stop when all components have been converted
            if not [
                c
                for c in references['_components']
                if isinstance(references['_components'][c], dict)
            ]:
                break

        if len(previous_identifiers) == 1:
            return references['_components'][previous_identifiers[0]]

        from superduperdb.components.stack import Stack

        return Stack(
            identifier or 'stack',
            components=[references['_components'][c] for c in previous_identifiers],
        )

    @staticmethod
    def _fix_format(definition, db):
        from superduperdb import Document

        def get_class(c):
            import importlib
            mod = importlib.import_module(c['module'])
            return getattr(mod, c['cls'])

        new_definition = {'_components': {}, '_artifacts': {}, '_lazy_artifacts': {}}
        for c in definition['_components']:
            k = f'{c["type_id"]}/{c["dict"]["identifier"]}'
            c['dict'] = get_class(c).handle_integration(c['dict'])
            new_definition['_components'][k] = c

        for c in definition.get('_artifacts', {}):
            new_definition['_artifacts'][c['_content']['file_id']] = c

        for c in definition.get('_lazy_artifacts', {}):
            new_definition['_lazy_artifacts'][c['_content']['file_id']] = c

        return new_definition

    @staticmethod
    def import_from_references(definition: t.Dict, db: Datalayer, identifier: t.Optional[str] = None):
        from superduperdb import Document
        from superduperdb.components.datatype import LazyArtifact

        definition = Component._fix_format(definition, db)

        if definition.get('_lazy_artifacts'):
            for a in definition['_lazy_artifacts']:
                definition['_lazy_artifacts'][a] = LazyArtifact(
                    **definition['_lazy_artifacts'][a]['_content']
                )
            definition['_lazy_artifacts'] = dict(
                Document.decode(definition['_lazy_artifacts'], db=db)
            )
        if definition.get('_artifacts'):
            definition['_artifacts'] = dict(
                Document.decode(definition['_artifacts'], db=db)
            )
        return Component._import_from_references(definition, db=db, identifier=identifier)

    def export_to_references(self):
        from superduperdb.base.document import _encode_with_references

        def process_subpart(r, references):
            if isinstance(r, dict):
                for k in list(r.keys())[:]:
                    r[k] = process_subpart(r[k], references)
            if isinstance(r, Component):
                r = dict(r.dict())
                _encode_with_references(r, references)
                return process_subpart(r, references)
            if isinstance(r, list):
                for i, x in enumerate(r):
                    r[i] = process_subpart(x, references)
            return r

        references = defaultdict(dict)
        
        try:
            references['_components'] = {self.unique_id: self}
        except Exception:
            references['_components'] = {f'{self.type_id}/{self.identifier}': self}
        while True:
            keys = list(references['_components'].keys())[:]
            for k in keys:
                if isinstance(references['_components'][k], Component):
                    references['_components'][k] = process_subpart(
                        references['_components'][k], references
                    )
            if all(isinstance(v, dict) for v in references['_components'].values()):
                break

        references['_components'] = [v for v in references['_components'].values()]
        references['_artifacts'] = [v for v in references['_artifacts'].values()]
        references['_lazy_artifacts'] = [v for v in references['_lazy_artifacts'].values()]
        return references


def _find_references(r):
    if isinstance(r, str):
        if r.startswith('$'):
            return [r]
    refs = []
    if isinstance(r, dict):
        for k, v in r.items():
            refs.extend(_find_references(v))
    if isinstance(r, list):
        for x in r:
            refs.extend(_find_references(x))
    return refs


def _replace_references(r, lookup, raises=False):
    if isinstance(r, str) and r.startswith('$'):
        leaf_type, key = re.match('\$(.*?)\/(.*)$', r).groups()
        try:
            if isinstance(lookup[leaf_type][key], dict):
                return r
            return lookup[leaf_type][key]
        except KeyError as e:
            if raises:
                raise e
            else:
                return r
    if isinstance(r, dict):
        for k, v in r.items():
            r[k] = _replace_references(v, lookup)
    if isinstance(r, list):
        for i, x in enumerate(r):
            r[i] = _replace_references(x, lookup)
    return r

=======
>>>>>>> 2eaf5364

def ensure_initialized(func):
    """Decorator to ensure that the model is initialized before calling the function"""

    @wraps(func)
    def wrapper(self, *args, **kwargs):
        if not hasattr(self, "_is_initialized") or not self._is_initialized:
            model_message = f"{self.__class__.__name__} : {self.identifier}"
            logging.info(f"Initializing {model_message}")
            self.init()
            self._is_initialized = True
            logging.info(f"Initialized  {model_message} successfully")
        return func(self, *args, **kwargs)

    return wrapper<|MERGE_RESOLUTION|>--- conflicted
+++ resolved
@@ -263,193 +263,6 @@
             self.changed.add(k)
         return super().__setattr__(k, v)
 
-<<<<<<< HEAD
-    @staticmethod
-    def _import_from_references(references, db: t.Optional[Datalayer] = None, identifier: t.Optional[str] = None):
-        if db is not None:
-            all_references = _find_references(references['_components'])
-            for k in all_references:
-                # E.g. `$components/<type_id>/<identifier>/<version>`
-                split = k.split('/')
-                if split[0][1:] != '_components':
-                    continue
-                if len(split) == 4:
-                    type_id, identifier, version = split[1:]
-                    version = int(version)
-                elif len(split) == 3:
-                    type_id, identifier = split[1:]
-                    version = None
-                else:
-                    raise Exception(f'Unexpected reference {k}')
-                try:
-                    references['_components'][k] = db.load(type_id, identifier, version)
-                    logging.info(f'Loaded {k} from db')
-                except Exception as e:
-                    logging.warn(f'Failed to load {k} from db: {e}')
-
-        while True:
-            # extract and replace the references inside the component defitions
-            for c in references['_components']:
-                references['_components'][c] = _replace_references(
-                    references['_components'][c], references
-                )
-
-            # Find the component definitions which don't refer to anything else
-            # (leaf nodes)
-            identifiers = [
-                c
-                for c in references['_components']
-                if not _find_references(references['_components'][c])
-                and isinstance(references['_components'][c], dict)
-            ]
-
-            if not identifiers:
-                raise Exception(
-                    f'Decompile failed due to unspecified references:'
-                )
-
-            for c in identifiers:
-                r = references['_components'][c]
-                references['_components'][c] = Serializable.decode(r)
-
-            previous_identifiers = identifiers[:]
-
-            # Stop when all components have been converted
-            if not [
-                c
-                for c in references['_components']
-                if isinstance(references['_components'][c], dict)
-            ]:
-                break
-
-        if len(previous_identifiers) == 1:
-            return references['_components'][previous_identifiers[0]]
-
-        from superduperdb.components.stack import Stack
-
-        return Stack(
-            identifier or 'stack',
-            components=[references['_components'][c] for c in previous_identifiers],
-        )
-
-    @staticmethod
-    def _fix_format(definition, db):
-        from superduperdb import Document
-
-        def get_class(c):
-            import importlib
-            mod = importlib.import_module(c['module'])
-            return getattr(mod, c['cls'])
-
-        new_definition = {'_components': {}, '_artifacts': {}, '_lazy_artifacts': {}}
-        for c in definition['_components']:
-            k = f'{c["type_id"]}/{c["dict"]["identifier"]}'
-            c['dict'] = get_class(c).handle_integration(c['dict'])
-            new_definition['_components'][k] = c
-
-        for c in definition.get('_artifacts', {}):
-            new_definition['_artifacts'][c['_content']['file_id']] = c
-
-        for c in definition.get('_lazy_artifacts', {}):
-            new_definition['_lazy_artifacts'][c['_content']['file_id']] = c
-
-        return new_definition
-
-    @staticmethod
-    def import_from_references(definition: t.Dict, db: Datalayer, identifier: t.Optional[str] = None):
-        from superduperdb import Document
-        from superduperdb.components.datatype import LazyArtifact
-
-        definition = Component._fix_format(definition, db)
-
-        if definition.get('_lazy_artifacts'):
-            for a in definition['_lazy_artifacts']:
-                definition['_lazy_artifacts'][a] = LazyArtifact(
-                    **definition['_lazy_artifacts'][a]['_content']
-                )
-            definition['_lazy_artifacts'] = dict(
-                Document.decode(definition['_lazy_artifacts'], db=db)
-            )
-        if definition.get('_artifacts'):
-            definition['_artifacts'] = dict(
-                Document.decode(definition['_artifacts'], db=db)
-            )
-        return Component._import_from_references(definition, db=db, identifier=identifier)
-
-    def export_to_references(self):
-        from superduperdb.base.document import _encode_with_references
-
-        def process_subpart(r, references):
-            if isinstance(r, dict):
-                for k in list(r.keys())[:]:
-                    r[k] = process_subpart(r[k], references)
-            if isinstance(r, Component):
-                r = dict(r.dict())
-                _encode_with_references(r, references)
-                return process_subpart(r, references)
-            if isinstance(r, list):
-                for i, x in enumerate(r):
-                    r[i] = process_subpart(x, references)
-            return r
-
-        references = defaultdict(dict)
-        
-        try:
-            references['_components'] = {self.unique_id: self}
-        except Exception:
-            references['_components'] = {f'{self.type_id}/{self.identifier}': self}
-        while True:
-            keys = list(references['_components'].keys())[:]
-            for k in keys:
-                if isinstance(references['_components'][k], Component):
-                    references['_components'][k] = process_subpart(
-                        references['_components'][k], references
-                    )
-            if all(isinstance(v, dict) for v in references['_components'].values()):
-                break
-
-        references['_components'] = [v for v in references['_components'].values()]
-        references['_artifacts'] = [v for v in references['_artifacts'].values()]
-        references['_lazy_artifacts'] = [v for v in references['_lazy_artifacts'].values()]
-        return references
-
-
-def _find_references(r):
-    if isinstance(r, str):
-        if r.startswith('$'):
-            return [r]
-    refs = []
-    if isinstance(r, dict):
-        for k, v in r.items():
-            refs.extend(_find_references(v))
-    if isinstance(r, list):
-        for x in r:
-            refs.extend(_find_references(x))
-    return refs
-
-
-def _replace_references(r, lookup, raises=False):
-    if isinstance(r, str) and r.startswith('$'):
-        leaf_type, key = re.match('\$(.*?)\/(.*)$', r).groups()
-        try:
-            if isinstance(lookup[leaf_type][key], dict):
-                return r
-            return lookup[leaf_type][key]
-        except KeyError as e:
-            if raises:
-                raise e
-            else:
-                return r
-    if isinstance(r, dict):
-        for k, v in r.items():
-            r[k] = _replace_references(v, lookup)
-    if isinstance(r, list):
-        for i, x in enumerate(r):
-            r[i] = _replace_references(x, lookup)
-    return r
-
-=======
->>>>>>> 2eaf5364
 
 def ensure_initialized(func):
     """Decorator to ensure that the model is initialized before calling the function"""
