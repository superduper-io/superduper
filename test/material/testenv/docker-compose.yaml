--- conflicted
+++ resolved
@@ -3,16 +3,6 @@
 
   # Resolv container hostnames
   # ------------------------------
-<<<<<<< HEAD
-=======
-  host-mapper:
-    image: dvdarias/docker-hoster
-    volumes:
-      - /var/run/docker.sock:/tmp/docker.sock
-      - /etc/hosts:/tmp/hosts
-
-
->>>>>>> aa8e0c13
   # MongoDB Datastore
   # ------------------------------
   mongodb:
@@ -46,10 +36,11 @@
       dockerfile: ./images/superduperdb/Dockerfile
       args:
         - BUILD_ENV=sandbox # Use local code
-        - SUPERDUPERDB_EXTRAS=server,apis # Install dependencies
+        - SUPERDUPERDB_EXTRAS=testing,server,apis # Install dependencies
     hostname: vector-search
     ports:
       - "8000:8000"
+      - "8001:8001"
     volumes:
         - ../../../:/app # mount the root path
     command:
@@ -58,10 +49,12 @@
       - |
         # Install the latest version of the code (avoid cached layers).
         cd /app; pip install --user .       
+
+        SUPERDUPERDB_DATA_BACKEND='mongodb://superduper:superduper@mongodb:27017/test_db' nohup  python -m superduperdb cdc &
         SUPERDUPERDB_DATA_BACKEND='mongodb://superduper:superduper@mongodb:27017/test_db' python -m superduperdb vector-search
 
     healthcheck:
-      test: curl http://localhost:8000/ || exit 1
+      test: curl http://localhost:8000/health || exit 1
       interval: 40s
       timeout: 30s
       retries: 10
@@ -73,43 +66,6 @@
       vector-search:
         condition: service_healthy
 
-   # CDC Service
-   # ------------------------------
-  cdc:
-    depends_on:
-      - mongo-init
-    restart: on-failure        
-    build: # Build the latest SuperDuperDB code
-      context: ../../../. # Build from project's root
-      dockerfile: ./images/superduperdb/Dockerfile
-      args:
-        - BUILD_ENV=sandbox # Use local code
-        - SUPERDUPERDB_EXTRAS=server,apis # Install dependencies
-    hostname: vector-search
-    ports:
-      - "8001:8001"
-    volumes:
-        - ../../../:/app # mount the root path
-    command:
-      - /bin/sh
-      - -c
-      - |
-        # Install the latest version of the code (avoid cached layers).
-        cd /app; pip install --user .       
-        SUPERDUPERDB_DATA_BACKEND='mongodb://superduper:superduper@mongodb:27017/test_db' python -m superduperdb cdc
-
-    healthcheck:
-      test: curl http://localhost:8001/ || exit 1
-      interval: 40s
-      timeout: 30s
-      retries: 10
-      start_period: 60s
-
-  cdc-init: # Once finished, Vector Search is assumed to be ready.
-    image: busybox
-    depends_on:
-      cdc:
-        condition: service_healthy
 
   # Dask Parallel Computation
   # ------------------------------
@@ -135,7 +91,6 @@
         # Install the latest version of the code (avoid cached layers).
         cd /app; pip install --user .        
         SUPERDUPERDB_DATA_BACKEND='mongodb://superduper:superduper@mongodb:27017/test_db' dask scheduler
-
   dask-worker:
     depends_on:
       -   dask-scheduler
@@ -157,8 +112,8 @@
     deploy:
       replicas: 1
 
-  # Demo SuperDuperDB Notebooks
-  # ------------------------------
+#  Demo SuperDuperDB Notebooks
+#  ------------------------------
 #  demo-notebooks:
 #    depends_on:
 #      - mongo-init
