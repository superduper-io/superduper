# superduper.io Changelog

All notable changes to this project will be documented in this file.

The format is inspired by (but not strictly follows) [Keep a Changelog](https://keepachangelog.com/en/1.0.0/),
and this project adheres to [Semantic Versioning](https://semver.org/spec/v2.0.0.html).

**Before you create a Pull Request, remember to update the Changelog with your changes.**

## Changes Since Last Release

#### Changed defaults / behaviours

- Change images docker superduper/<image> to superduperio/<image> 
- Change the image's user from `/home/superduperdb` to `/home/superduper`
- Add message broker service config
- Add helper dict method in Event.
- Use declare_component from base class.
- Use different colors to distinguish logs
- Change all the `_outputs.` to `_outputs__`
- Disable cdc on output tables.
- Remove `-` from the uuid of the component.
- Add _execute_select and filter in the Query class.
- Optimize the logic of ready_ids in trigger_ids.
- Move all plugins superduperdb/ext/* to /plugins
- Optimize the logic for file saving and retrieval in the artifact_store.
- Add backfill on load of vector index
- Add startup event to initialize db.apply jobs
- Update job_id after job submission
- Fixed default event.uuid
- Fixed atlas vector search
- Fix the bug where shared artifacts are deleted when removing a component.
- Fix compatibility issues with the latest version of pymongo.
- Fix the query parser incompatibility with '.' symbol.
- Fix the post like in the service vector_search.
- Fix the conflict of the same identifier during encoding.
- Fix the issue where MongoDB did not create the output table.
- Fix the bug in the CI where plugins are skipping tests.
- Updated CONTRIBUTING.md
- Add README.md files for the plugins.

#### New Features & Functionality

- Modify the field name output to _outputs.predict_id in the model results of Ibis.
- Remove the document_embed function.
- Support MongoDB outputs query
- Make "create a table" compulsory
- All datatypes should be wrapped with a Schema
- Support eager mode
- Add CSN env var
- Make tests configurable against backend
- Make the prefix of the output string configurable
- Add testing utils for plugins
- Add `cache` field in Component
- Add predict_id in Listener
- Add serve in Model
- Added templates directory with OSS templates
- Qdrant vector search support
<<<<<<< HEAD
- Add `@trigger` decorator to improve developer experience
=======
- Add placeholder for web app link in Application
>>>>>>> 9851801e

#### Bug Fixes

- Vector-search vector-loading bug fixed
- Bugs related to new queuing paradigm
- Remove --user from make install_devkit as it supposed to run on a virtualenv.
- component info support list
- Trigger downstream vector indices.
- Fix vector_index function job.
- Fix verbosity in component info
- Change default encoding to sqlvector
- Fix some links in documentation 
- Change `__dataclass_params__` to `_dataclass_params`
- Make component reload after caching in apply
- Fix a minor bug in schedule_jobs
- Fix vector index cleanup
- Fix the condition of the CDC job.
- Fix form_template
- Fix the duplicate children in the component.
- Fix datatype for graph models
<<<<<<< HEAD
- Fix the ordering and sequencing of jobs initiated on `db.apply`
=======
- Fix bug in variables
- Fix Qdrant collection name
>>>>>>> 9851801e

## [0.3.0](https://github.com/superduper-io/superduper/compare/0.3.0...0.2.0])    (2024-Jun-21)

#### Changed defaults / behaviours

- Renamed superduper -> superduper
- Added data_pipeline_deps test case

#### New Features & Functionality

- Add plugin component.
- QueryTemplate component
- Support for packaging application from the database.
- Added DataInit component
- Refactor ray jobs

#### Bug Fixes

- Fix templates
- Fix the issue of the filter in select not working in the listener.
- Fix exports
- Fix model query
- Fix doc-strings
- Fix support for keys in new queue handler.
- Fix the bug where the query itself changes after encoding
- Fix the dependency error in copy_vectors within vector_index. 
- Fix Template substitutions
- Fix remove un_use _import function
- Fix some linting and small refactors.
## [0.2.0](https://github.com/superduper-io/superduper/compare/0.1.3...0.2.0])    (2024-Jun-21)

#### Changed defaults / behaviours

- Run Tests from within container
- Add model dict output indexing in graph
- Make lance upsert for added vectors
- Make vectors normalized in inmemory vector database for cosine measure
- Add local cluster as tmux session 
- At the end of the test, drop the collection instead of the database
- Force load vector indices during backfill
- Fix pandas database (in-memory)
- Add and update docstrings in component classes and methods
- Changed the rest implementation to use new serialization
- Remove unused deadcode from the project
- Auto wrap insert documents as Document instances
- Changed the rest implementation to use the new serialization
- Mask special character keys in mongodb queries
- Fix listener cleanup after removal
- Don't require `@dc.dataclass` or `@merge_docstrings` decorator
- Make output of `Document.encode()` more minimalistic
- Increment minimum supported ibis version to 9.0.0
- Make database connections reconnection on token expiry
- Prototype the cron job services
- Simplified Taskworkflow

#### New Features & Functionality

- Add nightly image for pre-release testing in the cloud environment
- Fix  torch model fit and make schedule_jobs at db add
- Add requires functionality for all extension modules
- CI fails if CHANGELOG.md is not updated on PRs
- Update Menu structure and renamed use-cases
- Change and simplify the contract for writing new `_Predictor` descendants (`.predict_one`, `.predict`)
- Add file datatype type to support saving and reading files/folders in artifact_store
- Create models directly by importing package from auto and with decorator `@objectmodel`, `@torchmodel`
- Support Schema option for MongoDB
- Optimize LLM fine-tuning
- Sort out the llm directory structure
- Add cache support in inmemory vector searcher
- Add compute_kwargs option for model
- Add BulkWrite mongodb query
- Rename `_Predictor` to `Model`
- Allow developers to write `Listeners` and `Graph` in a single formalism
- Change unittesting framework to pure configuration (no patching configs)
- Add a simple REST server implementation
- Add reusable snippets that are reused across the docs
- Added snippet for connecting to superduper in docs
- Added support to serialize documents in a flat way "_leaves"
- Added `lazy_file` datatype
- Show the DataLayer configuration
- Optimized LLM finetuning usage experience
- Auto-infer Schema from data
- Lazy-creation of output tables for ibis to enable auto-inference of output schema
- Add database packages that improve deployment and connection testing
- Enable dependency injection on image builders
- Add database package for oracle
- Reconstruct data serialization and database queries
- Auto-create tables and schemas
- Add `Application` and `Template` support to build reusable apps
- Add pretty-print to `Component.info`
- `Model` 
- 'Add pluggable compute backend via config'

#### Bug Fixes

- Fixed cross platfrom issue in cli command
- Separate nightly release from sandbox
- Fixed a bug in refresh_after_insert for listeners with select None
- Refactor graph internal with input mapping
- Fixed a bug in Component init
- Fixed a bug in predict in db for missing ouptuts
- Fixed a bug in variable set
- Fixed the bug where select in listener is modified in schedule_jobs.
- LLM CI random errors
- VectorIndex schedule_jobs missing function
- Fixed some bugs of the cdc RAG application
- Fixed open source RAG Pipeline
- Fixed vllm real-time task concurrency bug
- Fixed Post-Like feature
- Added CORS Policy regarding REST server implementation
- Fixed some bugs in multimodal usecase
- Fixed File datatype
- Fixed a bug in artifact store to skip duplicate artifacts
- Fixed database permission issues when connecting to mongodb
- Handle ProgrammingError of SnowFlake for non-existing objects
- Updated the use cases.
- Update references to components and artifacts.
- Fix Ray compute async with job submission api. 
- Refactor document encode
- Change '_leaves' to '_builds'
- Fixed empty identifier of Code.from_object.
- Fixed Native encodable.
- Fix ibis cdc and cdc config
- Fixed 'objectmodel' and 'predict_one' in doc.
- Fixed ray dependencies bug.
- Fixed listener dependencies bug.
- Fixed cluster bug.

## [0.1.3](https://github.com/superduper-io/superduper/compare/0.1.1...0.1.3])    (2024-Jun-20)

Test release before v0.2 

## [0.1.1](https://github.com/superduper-io/superduper/compare/0.1.0...0.1.1])    (2024-Feb-09)

#### Changed defaults / behaviours

- Test suite takes config from external .env file
- Added support for multi key in model predict
- Support 3.10+ due to `dataclass` supported features
- Updated the table creation method in MetaDataStore to improve compatibility across various databases
- Replaced JSON data with String format before storage in SQLAlchemy
- Implemented storage of byte data in base64 format
- Migrated MongoDB Atlas vector search as a standalone searcher like lance
- Deprecated Demo Image. Now Notebooks run in Colab
- Replace dask with ray compute backend
- All training and validation parameters to be configured in `_Predictor` attributes (`.trainer`, `.train_X`, etc.)
- Docker build can include optional custom `requirements.txt` path

#### New Features & Functionality

- Add Llama cpp model in extensions.
- Basic Ray server support to server models on ray cluster
- Add Graph mode support to chain models
- Simplify the testing of SQL databases using containerized databases
- Integrate Monitoring(cadvisor/Prometheus) and Logging (promtail/Loki) with Grafana, in the `testenv`
- Add `QueryModel` and `SequentialModel` to make chaining searches and models easier
- Add `insert_to=<table-or-collection>` to `.predict` to allow single predictions to be saved.
- Support vLLM (running locally or remotely on a ray cluster)
- Support LLM service in OpenAI format
- Add lazy loading of artifacts by default

#### Bug Fixes

- Update connection uris in `sql_examples.ipynb` to include snippets for Embedded, Cloud, and Distributed databases
- Fixed a bug related to using Clickhouse as both databackend and metastore

## [0.1.0](https://github.com/superduper-io/superduper/compare/0.0.20...0.1.0])    (2023-Dec-05)

#### New Features & Functionality

- Introduced Chinese version of README

#### Bug Fixes

- Updated paths for docker-compose.

## [0.0.20](https://github.com/superduper-io/superduper/compare/0.0.10...0.0.20])    (2023-Dec-04)

#### Changed defaults / behaviours

- Chop down large files from the history to reduce the size of the repo

## [0.0.19](https://github.com/superduper-io/superduper/compare/0.0.15...0.0.19])    (2023-Dec-04)  

#### Changed defaults / behaviours

- Add Changelog for tracking changes on the repo. It must be filled before any PR
- Remove ci-pinned-dependencies and replaced them with actions with better cache management
- Change logging mechanism from the default to loguru
- Update icons on the README.
- Reboot test-suite, with modular approach to toggling between SQL and MongoDB tests
- Add model-versioning of model-outputs
- Refactor OpenAI code to use the new features of the OpenAI API
- Fixes for dask worker compute delegation
- Wrap compute with abstraction as component of datalayer
- Simplify approach to project configuration
- Add services for vector-search and CDC for more comprehensive cluster mode
- Add a `Component.post_create` hook to enable logic to incorporate model versions
- Fix multiple issues with `ibis`/ SQL code

#### New Features & Functionality

- Add support for selecting whether logs will be redirected to the system output or directly to Loki

#### Bug Fixes

- Added libgl libraries in Dockerfile to correctly render the video in notebooks

## [0.0.15](https://github.com/superduper-io/superduper/compare/0.0.14...0.0.15])    (2023-Nov-01)

#### Changed defaults / behaviors

-   Updated readme by @fnikolai in #1196.
-   Removed unused import by @jieguangzhou in #1205.
-   Updated README.md with contributors by @thejumpman2323 in #1201.
-   Added conditional builders in Dockerfile by @fnikolai in #1213.
-   Optimized unit tests by @jieguangzhou in #1204.

#### New Features & Functionality

-   Updated README.md with announcement emoji by @thejumpman2323 in #1222.
-   Launched announcement by @fnikolai in #1208.
-   Added raw SQL in ibis by @thejumpman2323 in #1220.
-   Added experimental keyword by @fnikolai in #1218.
-   Added query table by @thejumpman2323 in #1212.
-   Merged Ashishpatel26 main by @blythed in #1224.
-   Bumped Version to 0.0.15 by @fnikolai in #1225.

#### Bug Fixes

-   Fixed dependencies and makefile by @fnikolai in #1209.
-   Fixed demo release by @fnikolai in #1210.

## [0.0.14](https://github.com/superduper-io/superduper/compare/0.0.13...0.0.14])    (2023-Oct-27)

## [0.0.13](https://github.com/superduper-io/superduper/compare/0.0.12...0.0.13])    (2023-Oct-19)

## [0.0.12](https://github.com/superduper-io/superduper/compare/0.0.11...0.0.12])    (2023-Oct-12)

## [0.0.11](https://github.com/superduper-io/superduper/compare/0.0.10...0.0.11])    (2023-Oct-10)

## [0.0.10](https://github.com/superduper-io/superduper/compare/0.0.9...0.0.10])    (2023-Oct-09)

## [0.0.9](https://github.com/superduper-io/superduper/compare/0.0.8...0.0.9])      (2023-Oct-06)

## [0.0.8](https://github.com/superduper-io/superduper/compare/0.0.7...0.0.8])      (2023-Sep-29)

## [0.0.7](https://github.com/superduper-io/superduper/compare/0.0.6...0.0.7])      (2023-Sep-14)

## [0.0.6](https://github.com/superduper-io/superduper/compare/0.0.5...0.0.6])      (2023-Aug-29)

## [0.0.5](https://github.com/superduper-io/superduper/compare/0.0.5...0.0.4])      (2023-Aug-15)

## 0.0.4      (2023-Aug-03)

<|MERGE_RESOLUTION|>--- conflicted
+++ resolved
@@ -56,11 +56,8 @@
 - Add serve in Model
 - Added templates directory with OSS templates
 - Qdrant vector search support
-<<<<<<< HEAD
 - Add `@trigger` decorator to improve developer experience
-=======
 - Add placeholder for web app link in Application
->>>>>>> 9851801e
 
 #### Bug Fixes
 
@@ -81,12 +78,9 @@
 - Fix form_template
 - Fix the duplicate children in the component.
 - Fix datatype for graph models
-<<<<<<< HEAD
 - Fix the ordering and sequencing of jobs initiated on `db.apply`
-=======
 - Fix bug in variables
 - Fix Qdrant collection name
->>>>>>> 9851801e
 
 ## [0.3.0](https://github.com/superduper-io/superduper/compare/0.3.0...0.2.0])    (2024-Jun-21)
 
