import re
import typing as t

from superduperdb.base.document import Document


<<<<<<< HEAD
def _parse_query_part(part, documents, artifacts, query, db: t.Optional[t.Any] = None):
=======
def _parse_query_part(part, documents, query, db: t.Optional[t.Any] = None):
>>>>>>> 2eaf5364
    documents = [Document.decode(r, db=db) for r in documents]
    from superduperdb.backends.mongodb.query import Collection

    part = part.replace(' ', '').replace('\n', '')
<<<<<<< HEAD
    part = part.replace('$documents', 'documents')
=======
    part = part.replace('_documents', 'documents')
>>>>>>> 2eaf5364
    part = part.split('.')
    for i, comp in enumerate(part):
        if i == 0:
            current = Collection(comp)
        else:
            match = re.match('^([a-zA-Z0-9_]+)\((.*)\)$', comp)
            if match is None:
                current = getattr(current, comp)
                continue
            if not match.groups()[1].strip():
                current = getattr(current, match.groups()[0])()
                continue

            comp = getattr(current, match.groups()[0])
            args_kwargs = [x.strip() for x in match.groups()[1].split(',')]
            args = []
            kwargs = {}
            for x in args_kwargs:
                if '=' in x:
                    k, v = x.split('=')
<<<<<<< HEAD
                    kwargs[k] = eval(v, {'documents': documents})
                else:
                    args.append(eval(x, {'documents': documents}))
=======
                    kwargs[k] = eval(v, {'documents': documents, 'query': query})
                else:
                    args.append(eval(x, {'documents': documents, 'query': query}))
>>>>>>> 2eaf5364
            current = comp(*args, **kwargs)
    return current


<<<<<<< HEAD
def parse_query(query, documents, artifacts, db: t.Optional[t.Any] = None):
    for i, q in enumerate(query):
        query[i] = _parse_query_part(q, documents, artifacts, query[:i], db=db)
=======
def parse_query(query, documents, db: t.Optional[t.Any] = None):
    for i, q in enumerate(query):
        query[i] = _parse_query_part(q, documents, query[:i], db=db)
>>>>>>> 2eaf5364
    return query[-1]


def strip_artifacts(r: t.Any):
    if isinstance(r, dict):
        if '_content' in r:
<<<<<<< HEAD
            return f'$artifacts/{r["_content"]["file_id"]}', [r["_content"]["file_id"]]
=======
            return f'_artifact/{r["_content"]["file_id"]}', [r["_content"]["file_id"]]
>>>>>>> 2eaf5364
        else:
            out = {}
            a_out = []
            for k, v in r.items():
                vv, tmp = strip_artifacts(v)
                a_out.extend(tmp)
                out[k] = vv
            return out, a_out
    elif isinstance(r, list):
        out = []
        a_out = []
        for x in r:
            xx, tmp = strip_artifacts(x)
            out.append(xx)
            a_out.extend(tmp)
        return out, a_out
    else:
        return r, []


if __name__ == '__main__':
    q = parse_query(
        [
            'documents.find($documents[0], a={"b": 1}).sort(c=1).limit(1)',
        ],
        [],
        [],
    )

    print(q)<|MERGE_RESOLUTION|>--- conflicted
+++ resolved
@@ -4,20 +4,12 @@
 from superduperdb.base.document import Document
 
 
-<<<<<<< HEAD
-def _parse_query_part(part, documents, artifacts, query, db: t.Optional[t.Any] = None):
-=======
 def _parse_query_part(part, documents, query, db: t.Optional[t.Any] = None):
->>>>>>> 2eaf5364
     documents = [Document.decode(r, db=db) for r in documents]
     from superduperdb.backends.mongodb.query import Collection
 
     part = part.replace(' ', '').replace('\n', '')
-<<<<<<< HEAD
-    part = part.replace('$documents', 'documents')
-=======
     part = part.replace('_documents', 'documents')
->>>>>>> 2eaf5364
     part = part.split('.')
     for i, comp in enumerate(part):
         if i == 0:
@@ -38,39 +30,23 @@
             for x in args_kwargs:
                 if '=' in x:
                     k, v = x.split('=')
-<<<<<<< HEAD
-                    kwargs[k] = eval(v, {'documents': documents})
-                else:
-                    args.append(eval(x, {'documents': documents}))
-=======
                     kwargs[k] = eval(v, {'documents': documents, 'query': query})
                 else:
                     args.append(eval(x, {'documents': documents, 'query': query}))
->>>>>>> 2eaf5364
             current = comp(*args, **kwargs)
     return current
 
 
-<<<<<<< HEAD
-def parse_query(query, documents, artifacts, db: t.Optional[t.Any] = None):
-    for i, q in enumerate(query):
-        query[i] = _parse_query_part(q, documents, artifacts, query[:i], db=db)
-=======
 def parse_query(query, documents, db: t.Optional[t.Any] = None):
     for i, q in enumerate(query):
         query[i] = _parse_query_part(q, documents, query[:i], db=db)
->>>>>>> 2eaf5364
     return query[-1]
 
 
 def strip_artifacts(r: t.Any):
     if isinstance(r, dict):
         if '_content' in r:
-<<<<<<< HEAD
-            return f'$artifacts/{r["_content"]["file_id"]}', [r["_content"]["file_id"]]
-=======
             return f'_artifact/{r["_content"]["file_id"]}', [r["_content"]["file_id"]]
->>>>>>> 2eaf5364
         else:
             out = {}
             a_out = []
