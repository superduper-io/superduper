--- conflicted
+++ resolved
@@ -68,10 +68,6 @@
 
     def find_nearest_from_array(self, h, n=100, within_ids=None):
         self.post_create()
-<<<<<<< HEAD
-        if self.h is None:
-            return [], []
-=======
 
         if self.h is None:
             logging.error(
@@ -81,7 +77,6 @@
             )
             return [], []
 
->>>>>>> 2eaf5364
         h = self.to_numpy(h)[None, :]
         if within_ids:
             ix = list(map(self.lookup.__getitem__, within_ids))
