from __future__ import annotations

import concurrent.futures
import dataclasses as dc
import inspect
import multiprocessing
import typing as t
from abc import abstractmethod

import tqdm

from superduperdb import logging
from superduperdb.backends.base.metadata import NonExistentMetadataError
from superduperdb.backends.base.query import CompoundSelect
from superduperdb.backends.ibis.field_types import FieldType
from superduperdb.backends.ibis.query import IbisCompoundSelect, Table
from superduperdb.backends.query_dataset import CachedQueryDataset, QueryDataset
from superduperdb.base.document import Document
from superduperdb.base.serializable import Serializable
from superduperdb.components.component import Component, ensure_initialized
from superduperdb.components.datatype import DataType, dill_lazy
from superduperdb.components.metric import Metric
from superduperdb.components.schema import Schema
from superduperdb.jobs.job import ComponentJob, Job
from superduperdb.misc.annotations import public_api

if t.TYPE_CHECKING:
    from superduperdb.base.datalayer import Datalayer
    from superduperdb.components.dataset import Dataset


EncoderArg = t.Union[DataType, FieldType, None]
ModelInputType = t.Union[str, t.List[str], t.Tuple[t.List[str], t.Dict[str, str]]]
Signature = t.Literal['*args', '**kwargs', '*args,**kwargs', 'singleton']


def objectmodel(
    item,
    identifier: t.Optional[str] = None,
    datatype=None,
    model_update_kwargs: t.Optional[t.Dict] = None,
    flatten: bool = False,
    output_schema: t.Optional[Schema] = None,
):
    """
    When a class is wrapped with this decorator,
    the instantiated class comes out as an `ObjectModel`.

    :param cls: Class to wrap.
    """
    if callable(item):
        return ObjectModel(
            identifier=identifier or item.__name__,
            object=item,
            datatype=datatype,
            model_update_kwargs=model_update_kwargs or {},
            flatten=flatten,
            output_schema=output_schema,
        )

    else:

        def factory(
            *args,
            identifier: t.Optional[str],
            datatype=None,
            model_update_kwargs: t.Optional[t.Dict] = None,
            flatten: bool = False,
            output_schema: t.Optional[Schema] = None,
            **kwargs,
        ):
            model_update_kwargs = model_update_kwargs or {}
            return ObjectModel(
                identifier=identifier or item.__class__.__name__,
                object=item(*args, **kwargs),
                datatype=datatype,
                model_update_kwargs=model_update_kwargs,
                flatten=flatten,
                output_schema=output_schema,
            )

        return factory


class Inputs:
    def __init__(self, params):
        self.params = params

    def __len__(self):
        return len(self.params)

    def __getattr__(self, attr):
        return self.params[attr]

    def get_kwargs(self, args):
        kwargs = {}
        for k, arg in zip(self.params, args):
            kwargs[k] = arg
        return kwargs


class CallableInputs(Inputs):
    def __init__(self, fn, predict_kwargs: t.Dict = {}):
        sig = inspect.signature(fn)
        full_argspec = inspect.getfullargspec(fn)
        self.kwonly = full_argspec.kwonlyargs
        self.args = full_argspec.args

        sig_keys = list(sig.parameters.keys())
        params = []
        for k in sig_keys:
            if k in predict_kwargs or (k == 'kwargs' and sig.parameters[k].kind == 4):
                continue
            params.append(k)

        self.params = params


@dc.dataclass(kw_only=True)
class Trainer(Component):
    """
    Training configuration object, containing all settings necessary for a particular
    learning-task use-case to be serialized and initiated. The object is ``callable``
    and returns a class which may be invoked to apply training.
    """

    type_id: t.ClassVar[str] = 'trainer'

    @abstractmethod
    def fit(
        self,
        model: _Fittable,
        db: Datalayer,
        train_dataset: QueryDataset,
        valid_dataset: QueryDataset,
    ):
        pass


@dc.dataclass(kw_only=True)
class _Validator:
    metrics: t.Sequence[Metric] = ()
    valid_X: t.Optional[ModelInputType] = None
    validation_sets: t.Sequence[Dataset] = ()
    validation_metrics: t.Optional[t.Dict] = None

    def schedule_jobs(self, db, dependencies: t.Sequence[Job] = ()):
        if self.validation_sets and self.validation_metrics:
            return [
                self.validate_in_db_job(
                    db=db,
                    dependencies=dependencies,
                )
            ]
        return []

    def validate(self, X, dataset: Dataset, metrics: t.Sequence[Metric]):
        mapping = Mapping(X, signature='*args')
        predictions = self.predict(dataset.data)
        targets = list(map(mapping, dataset.data))
        results = {}
        for m in metrics:
            results[m.identifier] = m(predictions, targets)
        return results

    def validate_in_db_job(self, db, dependencies: t.Sequence[Job] = ()):
        job = ComponentJob(
            component_identifier=self.identifier,
            method_name='validate_in_db',
            type_id='model',
            kwargs={},
        )
        job(db, dependencies)
        return job

    def validate_in_db(self, db):
        self.metric_values = {}
        for dataset in self.validation_sets:
            db.add(dataset)
            logging.info(f'Validating on {dataset.identifier}...')
            results = self.validate(
                X=self.valid_X,
                dataset=dataset,
                metrics=self.metrics,
            )
            self.metric_values[f'{dataset.identifier}/{dataset.version}'] = results
        db.add(self)


@dc.dataclass(kw_only=True)
class _Fittable:
    trainer: t.Optional[Trainer] = None
    train_X: t.Optional[ModelInputType] = None
    train_select: t.Optional[CompoundSelect] = None
    train_transform: t.Optional[t.Callable] = None
    metric_values: t.Dict = dc.field(default_factory=lambda: {})
    train_signature: Signature = '*args'
    data_prefetch: bool = False
    prefetch_size: int = 1000
    prefetch_factor: int = 100
    in_memory: bool = True

    def schedule_jobs(self, db, dependencies=()):
        jobs = []
        if self.train_X is not None:
            assert isinstance(self.trainer, Trainer)
            assert self.train_select is not None
            jobs.append(
                self.fit_in_db_job(
                    db=db,
                    dependencies=dependencies,
                )
            )
        return jobs

    def fit_in_db_job(
        self,
        db: Datalayer,
        dependencies: t.Sequence[Job] = (),
    ):
        job = ComponentJob(
            component_identifier=self.identifier,
            method_name='fit_in_db',
            type_id='model',
            kwargs={},
        )
        job(db, dependencies)
        return job

    def _create_datasets(self, X, db, select):
        train_dataset = self._create_dataset(
            X=X,
            db=db,
            select=select,
            fold='train',
        )
        valid_dataset = self._create_dataset(
            X=X,
            db=db,
            select=select,
            fold='valid',
        )
        return train_dataset, valid_dataset

    def _create_dataset(self, X, db, select, fold=None, **kwargs):
        kwargs = kwargs.copy()
        if self.data_prefetch:
            dataset_cls = CachedQueryDataset
            kwargs['prefetch_size'] = self.prefetch_size
        else:
            dataset_cls = QueryDataset

        dataset = dataset_cls(
            select=select,
            fold=fold,
            db=db,
            mapping=Mapping(X, signature=self.train_signature),
            in_memory=self.in_memory,
            transform=(
                self.train_transform if self.train_transform is not None else None
            ),
            **kwargs,
        )
        return dataset

    def fit(
        self,
        train_dataset: QueryDataset,
        valid_dataset: QueryDataset,
        db: Datalayer,
    ):
        assert isinstance(self.trainer, Trainer)
        if isinstance(self, Component) and self.identifier not in db.show('model'):
            logging.info(f'Adding model {self.identifier} to db')
            assert isinstance(self, Component)
            db.add(self)
        return self.trainer.fit(
            self,
            train_dataset=train_dataset,
            valid_dataset=valid_dataset,
            db=db,
        )

    def fit_in_db(self, db: Datalayer):
        """
        Fit the model on the given data.

        :param db: The datalayer (optional)
        :param select: Select query to get data
        :param trainer: Trainer to use to handle training details
        :param metrics: The metrics to evaluate on (optional)
        :param validation_sets: The validation ``Dataset`` instances to use (optional)
        """
        train_dataset, valid_dataset = self._create_datasets(
            select=self.train_select,
            X=self.train_X,
            db=db,
        )
        return self.fit(
            train_dataset=train_dataset,
            valid_dataset=valid_dataset,
            db=db,
        )

    def append_metrics(self, d: t.Dict[str, float]) -> None:
        if self.metric_values is not None:
            for k, v in d.items():
                self.metric_values.setdefault(k, []).append(v)


class Mapping:
    def __init__(self, mapping: ModelInputType, signature: Signature):
        self.mapping = self._map_args_kwargs(mapping)
        self.signature = signature

    @property
    def id_key(self):
        out = []
        for arg in self.mapping[0]:
            out.append(arg)
        for k, v in self.mapping[1].items():
            if k.startswith('_outputs.'):
                k = k.split('.')[1]
            out.append(f'{k}={v}')
        return ','.join(out)

    @staticmethod
    def _map_args_kwargs(mapping):
        if isinstance(mapping, str):
            return ([mapping], {})
        elif isinstance(mapping, (list, tuple)) and isinstance(mapping[0], str):
            return (mapping, {})
        elif isinstance(mapping, dict):
            return ((), mapping)
        else:
            assert isinstance(mapping[0], (list, tuple))
            assert isinstance(mapping[1], dict)
            return mapping

    def __call__(self, r):
        """
        >>> r = {'a': 1, 'b': 2}
        >>> self.mapping = [('a', 'b'), {}]
        >>> _Predictor._data_from_input_type(docs)
        ([1, 2], {})
        >>> self.mapping = [('a',), {'b': 'X'}]
        >>> _Predictor._data_from_input_type(docs)
        ([1], {'X': 2})
        """
        args = []
        kwargs = {}
        for key in self.mapping[0]:
            args.append(r[key])
        for k, v in self.mapping[1].items():
            kwargs[v] = r[k]
        args = Document({'_base': args}).unpack()
        kwargs = Document(kwargs).unpack()

        if self.signature == '**kwargs':
            return kwargs
        elif self.signature == '*args':
            return (*args, *list(kwargs.values()))
        elif self.signature == 'singleton':
            if args:
                assert not kwargs
                assert len(args) == 1
                return args[0]
            else:
                assert kwargs
                assert len(kwargs) == 1
                return next(kwargs.values())
        assert self.signature == '*args,**kwargs'
        return args, kwargs


@dc.dataclass(kw_only=True)
class Model(Component):
    # base class for components which can predict.
    """:param datatype: DataType instance
    :param output_schema: Output schema (mapping of encoders)
    :param flatten: Flatten the model outputs
    :param collate_fn: Collate function
    :param model_update_kwargs: The kwargs to use for model update
    :param metrics: The metrics to evaluate on
    :param validation_sets: The validation ``Dataset`` instances to use
    :param predict_kwargs: Additional arguments to use at prediction time
    :param compute_kwargs: Kwargs used for compute backend job submit.
                           Example (Ray backend):
                           compute_kwargs = {'resources':{'CustomResource': 1}}
    """

    type_id: t.ClassVar[str] = 'model'
    signature: Signature = '*args,**kwargs'

    ## TODO : currently accepting this variables to avoid errors
    ## later on will implement this later 
    encoder: t.Optional[Schema] = None
    preprocess: t.Optional[Schema] = None
    postprocess: t.Optional[Schema] = None
    collate_fn: t.Optional[Schema] = None
    batch_predict: t.Optional[Schema] = None
    takes_context: t.Optional[Schema] = None
    predict_X : t.Optional[Schema] = None
    predict_select : t.Optional[Schema] = None
    predict_max_chunk_size : t.Optional[Schema] = None
    model_to_device_method : t.Optional[Schema] = None
    metric_values : t.Optional[Schema] = None
    predict_method : t.Optional[Schema] = None
    serializer: t.Optional[Schema] = None
    device: t.Optional[Schema] = None
    preferred_devices: t.Optional[Schema] = None
    train_X: t.Optional[Schema] = None
    train_y:  t.Optional[Schema] = None
    train_select: t.Optional[Schema] = None
    training_configuration: t.Optional[Schema] = None

    datatype: EncoderArg = None
    output_schema: t.Optional[Schema] = None
    flatten: bool = False
    model_update_kwargs: t.Dict = dc.field(default_factory=dict)
    predict_kwargs: t.Dict = dc.field(default_factory=lambda: {})
    compute_kwargs: t.Dict = dc.field(default_factory=lambda: {})

<<<<<<< HEAD
    
    def post_create(self, db: Datalayer) -> None:
        # TODO: This not necessary since added as a subcomponent
        if isinstance(self.output_schema, Schema):
            db.add(self.output_schema)
        # TODO add this logic to pre_create,
        # since then the `.add` clause is not necessary
        output_component = db.databackend.create_model_table_or_collection(self)
        if output_component is not None:
            db.add(output_component)
=======
    def __post_init__(self, artifacts):
        super().__post_init__(artifacts)
        if not self.identifier:
            raise Exception('_Predictor identifier must be non-empty')
>>>>>>> 8a80cc55

    @property
    def inputs(self) -> Inputs:
        return Inputs(list(inspect.signature(self.predict_one).parameters.keys()))

    @abstractmethod
    def predict_one(self, *args, **kwargs) -> int:
        """
        Execute a single prediction on a datapoint
        given by positional and keyword arguments.

        :param args: arguments handled by model
        :param kwargs: key-word arguments handled by model
        """
        pass

    @abstractmethod
    def predict(self, dataset: t.Union[t.List, QueryDataset]) -> t.List:
        """
        Execute a single prediction on a datapoint
        given by positional and keyword arguments.

        :param args: arguments handled by model
        :param kwargs: key-word arguments handled by model
        """
        pass

    def _prepare_select_for_predict(self, select, db):
        if isinstance(select, dict):
            select = Serializable.decode(select)
        # TODO logic in the wrong place
        if isinstance(select, Table):
            select = select.to_query()
        if isinstance(select, IbisCompoundSelect):
            from superduperdb.backends.sqlalchemy.metadata import SQLAlchemyMetadata

            assert isinstance(db.metadata, SQLAlchemyMetadata)
            try:
                _ = db.metadata.get_query(str(hash(select)))
            except NonExistentMetadataError:
                logging.info(f'Query {select} not found in metadata, adding...')
                db.metadata.add_query(select, self.identifier)
                logging.info('Done')
        return select

    def predict_in_db_job(
        self,
        X: ModelInputType,
        db: Datalayer,
        predict_id: str,
        select: t.Optional[CompoundSelect],
        ids: t.Optional[t.List[str]] = None,
        max_chunk_size: t.Optional[int] = None,
        dependencies: t.Sequence[Job] = (),
        in_memory: bool = True,
        overwrite: bool = False,
    ):
        """
        Execute a single prediction on a datapoint
        given by positional and keyword arguments as a job.

        :param X: combination of input keys to be mapped to the model
        :param db: SuperDuperDB instance
        :param select: CompoundSelect query
        :param ids: Iterable of ids
        :param max_chunk_size: Chunks of data
        :param dependencies: List of dependencies (jobs)
        :param in_memory: Load data into memory or not
        :param overwrite: Overwrite all documents or only new documents
        """
        job = ComponentJob(
            component_identifier=self.identifier,
            method_name='predict_in_db',
            type_id='model',
            args=[X],
            kwargs={
                'select': select.dict().encode() if select else None,
                'predict_id': predict_id,
                'ids': ids,
                'max_chunk_size': max_chunk_size,
                'in_memory': in_memory,
                'overwrite': overwrite,
            },
            compute_kwargs=self.compute_kwargs,
        )
        job(db, dependencies=dependencies)
        return job

    def _get_ids_from_select(
        self, *, X, select, db, ids, predict_id: str, overwrite: bool = False
    ):
        predict_ids = []
        if not overwrite:
            if ids:
                select = select.select_using_ids(ids)
            if '_outputs' in X:
                X = X.split('.')[1]
            query = select.select_ids_of_missing_outputs(predict_id=predict_id)
        else:
            if ids:
                return ids
            query = select.select_ids
        try:
            id_field = db.databackend.id_field
        except AttributeError:
            id_field = query.table_or_collection.primary_id
        for r in tqdm.tqdm(db.execute(query)):
            predict_ids.append(str(r[id_field]))

        return predict_ids

    def predict_in_db(
        self,
        X: ModelInputType,
        db: Datalayer,
        predict_id: str,
        select: CompoundSelect,
        ids: t.Optional[t.List[str]] = None,
        max_chunk_size: t.Optional[int] = None,
        in_memory: bool = True,
        overwrite: bool = False,
    ) -> t.Any:
        """
        Execute a single prediction on a datapoint
        given by positional and keyword arguments as a job.

        :param X: combination of input keys to be mapped to the model
        :param db: SuperDuperDB instance
        :param select: CompoundSelect query
        :param ids: Iterable of ids
        :param max_chunk_size: Chunks of data
        :param dependencies: List of dependencies (jobs)
        :param in_memory: Load data into memory or not
        :param overwrite: Overwrite all documents or only new documents
        """
        if isinstance(select, dict):
            select = Serializable.decode(select)
        if isinstance(select, Table):
            select = select.to_query()

        select = self._prepare_select_for_predict(select, db)
        if self.identifier not in db.show('model'):
            logging.info(f'Adding model {self.identifier} to db')
            assert isinstance(self, Component)
            db.add(self)
        assert isinstance(
            self.version, int
        ), 'Something has gone wrong setting `self.version`'
        predict_ids = self._get_ids_from_select(
            X=X,
            select=select,
            db=db,
            ids=ids,
            overwrite=overwrite,
            predict_id=predict_id,
        )

        return self._predict_with_select_and_ids(
            X=X,
            predict_id=predict_id,
            select=select,
            ids=predict_ids,
            db=db,
            max_chunk_size=max_chunk_size,
            in_memory=in_memory,
        )

    def _prepare_inputs_from_select(
        self,
        X: ModelInputType,
        db: Datalayer,
        select: CompoundSelect,
        ids,
        in_memory: bool = True,
    ):
        X_data: t.Any
        mapping = Mapping(X, self.signature)
        if in_memory:
            if db is None:
                raise ValueError('db cannot be None')
            docs = list(db.execute(select.select_using_ids(ids)))
            X_data = list(map(lambda x: mapping(x), docs))
        else:
            X_data = QueryDataset(
                select=select,
                ids=ids,
                fold=None,
                db=db,
                in_memory=False,
                mapping=mapping,
            )

        if len(X_data) > len(ids):
            raise Exception(
                'You\'ve specified more documents than unique ids;'
                f' Is it possible that {select.table_or_collection.primary_id}'
                f' isn\'t uniquely identifying?'
            )
        return X_data, mapping

    @staticmethod
    def handle_input_type(data, signature):
        if signature == 'singleton':
            return (data,), {}
        elif signature == '*args':
            return data, {}
        elif signature == '**kwargs':
            return (), data
        elif signature == '*args,**kwargs':
            return data[0], data[1]
        else:
            raise ValueError(
                f'Unexpected signature {data}: '
                f'Possible values: \'*args\', \'**kwargs\', '
                '\'singleton\', \'*args,**kwargs\'.'
            )

    def _predict_with_select_and_ids(
        self,
        X: t.Any,
        predict_id: str,
        db: Datalayer,
        select: CompoundSelect,
        ids: t.List[str],
        in_memory: bool = True,
        max_chunk_size: t.Optional[int] = None,
    ):
        if max_chunk_size is not None:
            it = 0
            for i in range(0, len(ids), max_chunk_size):
                logging.info(f'Computing chunk {it}/{int(len(ids) / max_chunk_size)}')
                self._predict_with_select_and_ids(
                    X=X,
                    db=db,
                    ids=ids[i : i + max_chunk_size],
                    select=select,
                    max_chunk_size=None,
                    in_memory=in_memory,
                    predict_id=predict_id,
                )
                it += 1
            return

        dataset, mapping = self._prepare_inputs_from_select(
            X=X,
            db=db,
            select=select,
            ids=ids,
            in_memory=in_memory,
        )
        outputs = self.predict(dataset)
        # outputs = self.encode_outputs(outputs)
        outputs = list(map(lambda x: x.tolist(), outputs))

        logging.info(f'Adding {len(outputs)} model outputs to `db`')

        assert isinstance(
            self.version, int
        ), 'Version has not been set, can\'t save outputs...'
        select.model_update(
            db=db,
            predict_id=predict_id,
            outputs=outputs,
            ids=ids,
            flatten=self.flatten,
            **self.model_update_kwargs,
        )

    def encode_outputs(self, outputs):
        if isinstance(self.datatype, DataType):
            if self.flatten:
                outputs = [
                    [self.datatype(x).encode() for x in output] for output in outputs
                ]
            else:
                outputs = [self.datatype(x).encode() for x in outputs]
        elif isinstance(self.output_schema, Schema):
            outputs = self.encode_with_schema(outputs)

        return outputs

    def encode_with_schema(self, outputs):
        encoded_outputs = []
        for output in outputs:
            if isinstance(output, dict):
                encoded_outputs.append(self.output_schema(output))
            elif self.flatten:
                encoded_output = [self.output_schema(x) for x in output]
                encoded_outputs.append(encoded_output)
        outputs = encoded_outputs if encoded_outputs else outputs
        return outputs

    def __call__(self, outputs: t.Optional[str] = None, **kwargs):
        from superduperdb.components.graph import IndexableNode

        parent_graph = None
        parent_models = {}
        for k, v in kwargs.items():
            if parent_graph is None:
                parent_graph = v.parent_graph
                parent_models.update(v.parent_models)
            elif parent_graph is not None:
                assert v.parent_graph == parent_graph, 'Cannot include 2 parent graphs'
            parent_graph.add_edge(v.model.identifier, self.identifier, key=k)
            parent_models[v.model.identifier] = v
        return IndexableNode(
            model=self,
            parent_graph=parent_graph,
            parent_models=parent_models,
            identifier=outputs,
        )


@dc.dataclass(kw_only=True)
class _DeviceManaged:
    preferred_devices: t.Sequence[str] = ('cuda', 'mps', 'cpu')
    device: t.Optional[str] = None

    def on_load(self, db: Datalayer) -> None:
        if self.preferred_devices:
            for i, device in enumerate(self.preferred_devices):
                try:
                    self.to(device)
                    self.device = device
                    return
                except Exception:
                    if i == len(self.preferred_devices) - 1:
                        raise
        logging.info(f'Successfully mapped to {self.device}')

    @abstractmethod
    def to(self, device):
        pass


class Node:
    def __init__(self, position):
        self.position = position


@dc.dataclass
class IndexableNode:
    def __init__(self, types):
        self.types = types

    def __getitem__(self, item):
        assert type(item) in self.types
        return Node(item)


@public_api(stability='stable')
@dc.dataclass(kw_only=True)
class ObjectModel(Model, _Validator):
    """Model component which wraps a model to become serializable
    {_predictor_params}
    :param object: Model object, e.g. sklearn model, etc..
    :param num_workers: Number of workers
    """

    type_id: t.ClassVar[str] = 'model'

    __doc__ = __doc__.format(_predictor_params=Model.__doc__)

    _artifacts: t.ClassVar[t.Sequence[t.Tuple[str, 'DataType']]] = (
        ('object', dill_lazy),
    )

    object: t.Any
    num_workers: int = 0
    signature: Signature = '*args,**kwargs'

    @property
    def outputs(self):
        return IndexableNode([int])

    @property
    def inputs(self):
        kwargs = self.predict_kwargs if self.predict_kwargs else {}
        return CallableInputs(self.object, kwargs)

    @property
    def training_keys(self) -> t.List:
        if isinstance(self.train_X, list):
            out = list(self.train_X)
        elif self.train_X is not None:
            out = [self.train_X]
        if self.train_y is not None:
            if isinstance(self.train_y, list):
                out.extend(self.train_y)
            else:
                out.append(self.train_y)
        return out

    def append_metrics(self, d: t.Dict[str, float]) -> None:
        if self.metric_values is not None:
            for k, v in d.items():
                self.metric_values.setdefault(k, []).append(v)

    def _wrapper(self, data):
        args, kwargs = self.handle_input_type(data, self.signature)
        return self.object.encode(*args, **kwargs)

    @ensure_initialized
    def predict_one(self, *args, **kwargs):
        return self.object.encode(*args, **kwargs)

    @ensure_initialized
    def predict(self, dataset: t.Union[t.List, QueryDataset]) -> t.List:
        outputs = []
        if self.num_workers:
            pool = multiprocessing.Pool(processes=self.num_workers)
            for r in pool.map(self._wrapper, dataset):  # type: ignore[arg-type]
                outputs.append(r)
            pool.close()
            pool.join()
        else:
            for i in range(len(dataset)):
                outputs.append(self._wrapper(dataset[i]))
        return outputs


# TODO no longer necessary
@public_api(stability='beta')
@dc.dataclass(kw_only=True)
class APIModel(Model):
    '''{component_params}
    {predictor_params}
    :param model: The model to use, e.g. ``'text-embedding-ada-002'``'''

    __doc__ = __doc__.format(
        component_params=Component.__doc__,
        predictor_params=Model.__doc__,
    )

    model: t.Optional[str] = None
    max_batch_size: int = 8

    def __post_init__(self, artifacts):
        super().__post_init__(artifacts)
        if self.model is None:
            assert self.identifier is not None
            self.model = self.identifier

    def _multi_predict(
        self, dataset: t.Union[t.List, QueryDataset], *args, **kwargs
    ) -> t.List:
        """
        Base method to batch generate text from a list of prompts using multi-threading.
        Handles exceptions in _generate method.
        """
        with concurrent.futures.ThreadPoolExecutor(
            max_workers=self.max_batch_size
        ) as executor:
            results = list(
                executor.map(
                    lambda x: self.predict_one(x, *args, **kwargs),
                    dataset,  # type: ignore[arg-type]
                )
            )

        return results


@public_api(stability='stable')
@dc.dataclass(kw_only=True)
class QueryModel(Model):
    """
    Model which can be used to query data and return those
    results as pre-computed queries.

    :param select: query used to find data (can include `like`)
    """

    preprocess: t.Optional[t.Callable] = None
    postprocess: t.Optional[t.Callable] = None
    select: CompoundSelect

    @property
    def inputs(self) -> Inputs:
        if self.preprocess is not None:
            return CallableInputs(self.preprocess)
        return Inputs([x.value for x in self.select.variables])

    def predict_one(self, X: t.Dict):
        assert self.db is not None, 'db cannot be None'
        if self.preprocess is not None:
            X = self.preprocess(X)
        # TODO: There's something wrong here
        select = self.select.set_variables(db=self.db, **X)
        out = self.db.execute(select)
        if self.postprocess is not None:
            return self.postprocess(out)
        return out

    def predict(self, dataset: t.Union[t.List, QueryDataset]) -> t.List:
        return [self.predict_one(dataset[i]) for i in range(len(dataset))]


@public_api(stability='stable')
@dc.dataclass(kw_only=True)
class SequentialModel(Model):
    """
    Sequential model component which wraps a model to become serializable

    {_predictor_params}
    :param predictors: A list of predictors to use
    """

    __doc__ = __doc__.format(
        _predictor_params=Model.__doc__,
    )
    predictors: t.List[Model]

    signature: t.Optional[str] = '*args,**kwargs'

    def __post_init__(self, artifacts):
        self.signature = self.predictors[0].signature
        self.datatype = self.predictors[-1].datatype
        return super().__post_init__(artifacts)

    @property
    def inputs(self) -> Inputs:
        return self.predictors[0].inputs

    def post_create(self, db: Datalayer):
        for p in self.predictors:
            if isinstance(p, str):
                continue
            p.post_create(db)
        self.on_load(db)
        self.signature = self.predictors[0].signature
        self.datatype = self.predictors[-1].datatype

    def on_load(self, db: Datalayer):
        for i, p in enumerate(self.predictors):
            if isinstance(p, str):
                self.predictors[i] = db.load('model', p)

    def predict_one(self, *args, **kwargs):
        return self.predict([(args, kwargs)])[0]

    def predict(self, dataset: t.Union[t.List, QueryDataset]) -> t.List:
        for i, p in enumerate(self.predictors):
            assert isinstance(p, Model), f'Expected _Predictor, got {type(p)}'
            if i == 0:
                out = p.predict(dataset)
            else:
                out = p.predict(out)
        return out<|MERGE_RESOLUTION|>--- conflicted
+++ resolved
@@ -421,7 +421,6 @@
     predict_kwargs: t.Dict = dc.field(default_factory=lambda: {})
     compute_kwargs: t.Dict = dc.field(default_factory=lambda: {})
 
-<<<<<<< HEAD
     
     def post_create(self, db: Datalayer) -> None:
         # TODO: This not necessary since added as a subcomponent
@@ -432,12 +431,7 @@
         output_component = db.databackend.create_model_table_or_collection(self)
         if output_component is not None:
             db.add(output_component)
-=======
-    def __post_init__(self, artifacts):
-        super().__post_init__(artifacts)
-        if not self.identifier:
-            raise Exception('_Predictor identifier must be non-empty')
->>>>>>> 8a80cc55
+
 
     @property
     def inputs(self) -> Inputs:
