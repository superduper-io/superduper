# Create vector-index


```python
vector_index_name = 'my-vector-index'
```


```python
# <tab: 1-Modality>
from superduperdb import VectorIndex, Listener

<<<<<<< HEAD
jobs, _ = db.apply(
=======
jobs, _ = db.add(
>>>>>>> 2eaf5364
    VectorIndex(
        vector_index_name,
        indexing_listener=Listener(
            key=indexing_key,      # the `Document` key `model` should ingest to create embedding
            select=select,       # a `Select` query telling which data to search over
            model=model,         # a `_Predictor` how to convert data to embeddings
        )
    )
)
```


```python
# <tab: 2-Modalities>
from superduperdb import VectorIndex, Listener

<<<<<<< HEAD
jobs, _ = db.apply(
=======
jobs, _ = db.add(
>>>>>>> 2eaf5364
    VectorIndex(
        vector_index_name,
        indexing_listener=Listener(
            key=indexing_key,      # the `Document` key `model` should ingest to create embedding
            select=select,       # a `Select` query telling which data to search over
            model=model,         # a `_Predictor` how to convert data to embeddings
        ),
        compatible_listener=Listener(
            key=compatible_key,      # the `Document` key `model` should ingest to create embedding
            model=compatible_model,         # a `_Predictor` how to convert data to embeddings
            active=False,
            select=None,
        )
    )
)
```


```python
query_table_or_collection = select.table_or_collection
```<|MERGE_RESOLUTION|>--- conflicted
+++ resolved
@@ -10,11 +10,7 @@
 # <tab: 1-Modality>
 from superduperdb import VectorIndex, Listener
 
-<<<<<<< HEAD
-jobs, _ = db.apply(
-=======
 jobs, _ = db.add(
->>>>>>> 2eaf5364
     VectorIndex(
         vector_index_name,
         indexing_listener=Listener(
@@ -31,11 +27,7 @@
 # <tab: 2-Modalities>
 from superduperdb import VectorIndex, Listener
 
-<<<<<<< HEAD
-jobs, _ = db.apply(
-=======
 jobs, _ = db.add(
->>>>>>> 2eaf5364
     VectorIndex(
         vector_index_name,
         indexing_listener=Listener(
